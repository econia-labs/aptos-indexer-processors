// Copyright © Aptos Foundation
// SPDX-License-Identifier: Apache-2.0

use super::{ProcessingResult, ProcessorName, ProcessorTrait};
use crate::{
    models::{
        fungible_asset_models::{
            v2_fungible_asset_activities::{EventToCoinType, FungibleAssetActivity},
            v2_fungible_asset_balances::{
                CurrentFungibleAssetBalance, CurrentFungibleAssetMapping, FungibleAssetBalance,
            },
<<<<<<< HEAD
            v2_fungible_asset_utils::{
                FeeStatement, FungibleAssetAggregatedData, FungibleAssetAggregatedDataMapping,
                FungibleAssetMetadata, FungibleAssetStore,
            },
=======
            v2_fungible_asset_utils::{FeeStatement, FungibleAssetMetadata, FungibleAssetStore},
>>>>>>> 4450f161
            v2_fungible_metadata::{FungibleAssetMetadataMapping, FungibleAssetMetadataModel},
        },
        object_models::v2_object_utils::{
            ObjectAggregatedData, ObjectAggregatedDataMapping, ObjectWithMetadata,
        },
        token_v2_models::v2_token_utils::TokenV2,
    },
    schema,
    utils::{
        counters::PROCESSOR_UNKNOWN_TYPE_COUNT,
        database::{execute_in_chunks, PgDbPool, PgPoolConnection},
        util::{get_entry_function_from_user_request, standardize_address},
    },
};
use ahash::AHashMap;
use anyhow::bail;
use aptos_protos::transaction::v1::{transaction::TxnData, write_set_change::Change, Transaction};
use async_trait::async_trait;
use chrono::NaiveDateTime;
use diesel::{
    pg::{upsert::excluded, Pg},
    query_builder::QueryFragment,
    ExpressionMethods,
};
use field_count::FieldCount;
use std::fmt::Debug;
use tracing::error;

pub const APTOS_COIN_TYPE_STR: &str = "0x1::aptos_coin::AptosCoin";
<<<<<<< HEAD
=======

>>>>>>> 4450f161
pub struct FungibleAssetProcessor {
    connection_pool: PgDbPool,
}

impl FungibleAssetProcessor {
    pub fn new(connection_pool: PgDbPool) -> Self {
        Self { connection_pool }
    }
}

impl Debug for FungibleAssetProcessor {
    fn fmt(&self, f: &mut std::fmt::Formatter<'_>) -> std::fmt::Result {
        let state = &self.connection_pool.state();
        write!(
            f,
            "FungibleAssetTransactionProcessor {{ connections: {:?}  idle_connections: {:?} }}",
            state.connections, state.idle_connections
        )
    }
}

async fn insert_to_db(
    conn: PgDbPool,
    name: &'static str,
    start_version: u64,
    end_version: u64,
    fungible_asset_activities: Vec<FungibleAssetActivity>,
    fungible_asset_metadata: Vec<FungibleAssetMetadataModel>,
    fungible_asset_balances: Vec<FungibleAssetBalance>,
    current_fungible_asset_balances: Vec<CurrentFungibleAssetBalance>,
) -> Result<(), diesel::result::Error> {
    tracing::trace!(
        name = name,
        start_version = start_version,
        end_version = end_version,
        "Inserting to db",
    );

    execute_in_chunks(
        conn.clone(),
        insert_fungible_asset_activities_query,
        fungible_asset_activities,
        FungibleAssetActivity::field_count(),
    )
    .await?;
    execute_in_chunks(
        conn.clone(),
        insert_fungible_asset_metadata_query,
        fungible_asset_metadata,
        FungibleAssetMetadataModel::field_count(),
    )
    .await?;
    execute_in_chunks(
        conn.clone(),
        insert_fungible_asset_balances_query,
        fungible_asset_balances,
        FungibleAssetBalance::field_count(),
    )
    .await?;
    execute_in_chunks(
        conn.clone(),
        insert_current_fungible_asset_balances_query,
        current_fungible_asset_balances,
        CurrentFungibleAssetBalance::field_count(),
    )
    .await?;

    Ok(())
}

fn insert_fungible_asset_activities_query(
    items_to_insert: Vec<FungibleAssetActivity>,
) -> (
    impl QueryFragment<Pg> + diesel::query_builder::QueryId + Send,
    Option<&'static str>,
) {
    use schema::fungible_asset_activities::dsl::*;

    (
        diesel::insert_into(schema::fungible_asset_activities::table)
            .values(items_to_insert)
            .on_conflict((transaction_version, event_index))
            .do_nothing(),
        None,
    )
}

fn insert_fungible_asset_metadata_query(
    items_to_insert: Vec<FungibleAssetMetadataModel>,
) -> (
    impl QueryFragment<Pg> + diesel::query_builder::QueryId + Send,
    Option<&'static str>,
) {
    use schema::fungible_asset_metadata::dsl::*;

    (
        diesel::insert_into(schema::fungible_asset_metadata::table)
            .values(items_to_insert)
            .on_conflict(asset_type)
            .do_update()
            .set(
                (
                    creator_address.eq(excluded(creator_address)),
                    name.eq(excluded(name)),
                    symbol.eq(excluded(symbol)),
                    decimals.eq(excluded(decimals)),
                    icon_uri.eq(excluded(icon_uri)),
                    project_uri.eq(excluded(project_uri)),
                    last_transaction_version.eq(excluded(last_transaction_version)),
                    last_transaction_timestamp.eq(excluded(last_transaction_timestamp)),
                    supply_aggregator_table_handle_v1.eq(excluded(supply_aggregator_table_handle_v1)),
                    supply_aggregator_table_key_v1.eq(excluded(supply_aggregator_table_key_v1)),
                    token_standard.eq(excluded(token_standard)),
                    inserted_at.eq(excluded(inserted_at)),
                )
            ),
        Some(" WHERE fungible_asset_metadata.last_transaction_version <= excluded.last_transaction_version "),
    )
}

fn insert_fungible_asset_balances_query(
    items_to_insert: Vec<FungibleAssetBalance>,
) -> (
    impl QueryFragment<Pg> + diesel::query_builder::QueryId + Send,
    Option<&'static str>,
) {
    use schema::fungible_asset_balances::dsl::*;

    (
        diesel::insert_into(schema::fungible_asset_balances::table)
            .values(items_to_insert)
            .on_conflict((transaction_version, write_set_change_index))
            .do_update()
            .set((
                is_frozen.eq(excluded(is_frozen)),
                inserted_at.eq(excluded(inserted_at)),
            )),
        None,
    )
}

fn insert_current_fungible_asset_balances_query(
    items_to_insert: Vec<CurrentFungibleAssetBalance>,
) -> (
    impl QueryFragment<Pg> + diesel::query_builder::QueryId + Send,
    Option<&'static str>,
) {
    use schema::current_fungible_asset_balances::dsl::*;

    (
        diesel::insert_into(schema::current_fungible_asset_balances::table)
            .values(items_to_insert)
            .on_conflict(storage_id)
            .do_update()
            .set(
                (
                    owner_address.eq(excluded(owner_address)),
                    asset_type.eq(excluded(asset_type)),
                    is_primary.eq(excluded(is_primary)),
                    is_frozen.eq(excluded(is_frozen)),
                    amount.eq(excluded(amount)),
                    last_transaction_timestamp.eq(excluded(last_transaction_timestamp)),
                    last_transaction_version.eq(excluded(last_transaction_version)),
                    token_standard.eq(excluded(token_standard)),
                    inserted_at.eq(excluded(inserted_at)),
                )
            ),
        Some(" WHERE current_fungible_asset_balances.last_transaction_version <= excluded.last_transaction_version "),
    )
}

#[async_trait]
impl ProcessorTrait for FungibleAssetProcessor {
    fn name(&self) -> &'static str {
        ProcessorName::FungibleAssetProcessor.into()
    }

    async fn process_transactions(
        &self,
        transactions: Vec<Transaction>,
        start_version: u64,
        end_version: u64,
        _: Option<u64>,
    ) -> anyhow::Result<ProcessingResult> {
        let processing_start = std::time::Instant::now();
        let mut conn = self.get_conn().await;
        let (
            fungible_asset_activities,
            fungible_asset_metadata,
            fungible_asset_balances,
            current_fungible_asset_balances,
        ) = parse_v2_coin(&transactions, &mut conn).await;

        let processing_duration_in_secs = processing_start.elapsed().as_secs_f64();
        let db_insertion_start = std::time::Instant::now();

        let tx_result = insert_to_db(
            self.get_pool(),
            self.name(),
            start_version,
            end_version,
            fungible_asset_activities,
            fungible_asset_metadata,
            fungible_asset_balances,
            current_fungible_asset_balances,
        )
        .await;
        let db_insertion_duration_in_secs = db_insertion_start.elapsed().as_secs_f64();
        match tx_result {
            Ok(_) => Ok(ProcessingResult {
                start_version,
                end_version,
                processing_duration_in_secs,
                db_insertion_duration_in_secs,
                last_transaction_timstamp: transactions.last().unwrap().timestamp.clone(),
            }),
            Err(err) => {
                error!(
                    start_version = start_version,
                    end_version = end_version,
                    processor_name = self.name(),
                    "[Parser] Error inserting transactions to db: {:?}",
                    err
                );
                bail!(format!("Error inserting transactions to db. Processor {}. Start {}. End {}. Error {:?}", self.name(), start_version, end_version, err))
            },
        }
    }

    fn connection_pool(&self) -> &PgDbPool {
        &self.connection_pool
    }
}

/// V2 coin is called fungible assets and this flow includes all data from V1 in coin_processor
async fn parse_v2_coin(
    transactions: &[Transaction],
    conn: &mut PgPoolConnection<'_>,
) -> (
    Vec<FungibleAssetActivity>,
    Vec<FungibleAssetMetadataModel>,
    Vec<FungibleAssetBalance>,
    Vec<CurrentFungibleAssetBalance>,
) {
    let mut fungible_asset_activities = vec![];
    let mut fungible_asset_balances = vec![];
    let mut current_fungible_asset_balances: CurrentFungibleAssetMapping = AHashMap::new();
    let mut fungible_asset_metadata: FungibleAssetMetadataMapping = AHashMap::new();

    // Get Metadata for fungible assets by object
    let mut fungible_asset_object_helper: ObjectAggregatedDataMapping = AHashMap::new();

    for txn in transactions {
        let txn_version = txn.version as i64;
        let block_height = txn.block_height as i64;
        let txn_data = match txn.txn_data.as_ref() {
            Some(data) => data,
            None => {
                tracing::warn!(
                    transaction_version = txn_version,
                    "Transaction data doesn't exist"
                );
                PROCESSOR_UNKNOWN_TYPE_COUNT
                    .with_label_values(&["FungibleAssetProcessor"])
                    .inc();
                continue;
            },
        };
        let transaction_info = txn.info.as_ref().expect("Transaction info doesn't exist!");
        let txn_timestamp = txn
            .timestamp
            .as_ref()
            .expect("Transaction timestamp doesn't exist!")
            .seconds;
        let txn_timestamp =
            NaiveDateTime::from_timestamp_opt(txn_timestamp, 0).expect("Txn Timestamp is invalid!");

        let default = vec![];
        let (events, user_request, entry_function_id_str) = match txn_data {
            TxnData::BlockMetadata(tx_inner) => (&tx_inner.events, None, None),
            TxnData::Genesis(tx_inner) => (&tx_inner.events, None, None),
            TxnData::User(tx_inner) => {
                let user_request = tx_inner
                    .request
                    .as_ref()
                    .expect("Sends is not present in user txn");
                let entry_function_id_str = get_entry_function_from_user_request(user_request);
                (&tx_inner.events, Some(user_request), entry_function_id_str)
            },
            _ => (&default, None, None),
        };

        // This is because v1 events (deposit/withdraw) don't have coin type so the only way is to match
        // the event to the resource using the event guid
        let mut event_to_v1_coin_type: EventToCoinType = AHashMap::new();

        // First loop to get all objects
        // Need to do a first pass to get all the objects
        for wsc in transaction_info.changes.iter() {
            if let Change::WriteResource(wr) = wsc.change.as_ref().unwrap() {
                if let Some(object) =
                    ObjectWithMetadata::from_write_resource(wr, txn_version).unwrap()
                {
                    fungible_asset_object_helper.insert(
                        standardize_address(&wr.address.to_string()),
                        ObjectAggregatedData {
                            object,
                            fungible_asset_metadata: None,
                            fungible_asset_store: None,
                            token: None,
                            // The following structs are unused in this processor
                            aptos_collection: None,
                            fixed_supply: None,
                            unlimited_supply: None,
                            concurrent_supply: None,
                            property_map: None,
                            transfer_events: vec![],
                            fungible_asset_supply: None,
                            token_identifier: None,
                        },
                    );
                }
            }
        }
        // Loop to get the metadata relevant to parse v1 and v2.
        // As an optimization, we also handle v1 balances in the process
        for (index, wsc) in transaction_info.changes.iter().enumerate() {
            if let Change::WriteResource(write_resource) = wsc.change.as_ref().unwrap() {
                if let Some((balance, current_balance, event_to_coin)) =
                    FungibleAssetBalance::get_v1_from_write_resource(
                        write_resource,
                        index as i64,
                        txn_version,
                        txn_timestamp,
                    )
                    .unwrap()
                {
                    fungible_asset_balances.push(balance);
                    current_fungible_asset_balances
                        .insert(current_balance.storage_id.clone(), current_balance.clone());
                    event_to_v1_coin_type.extend(event_to_coin);
                }
                // Fill the v2 object metadata
                let address = standardize_address(&write_resource.address.to_string());
                if let Some(aggregated_data) = fungible_asset_object_helper.get_mut(&address) {
                    if let Some(fungible_asset_metadata) =
                        FungibleAssetMetadata::from_write_resource(write_resource, txn_version)
                            .unwrap()
                    {
                        aggregated_data.fungible_asset_metadata = Some(fungible_asset_metadata);
                    }
                    if let Some(fungible_asset_store) =
                        FungibleAssetStore::from_write_resource(write_resource, txn_version)
                            .unwrap()
                    {
                        aggregated_data.fungible_asset_store = Some(fungible_asset_store);
                    }
                    if let Some(token) =
                        TokenV2::from_write_resource(write_resource, txn_version).unwrap()
                    {
                        aggregated_data.token = Some(token);
                    }
                }
            }
        }

        // The artificial gas event, only need for v1
        if let Some(req) = user_request {
            let fee_statement = events.iter().find_map(|event| {
                let event_type = event.type_str.as_str();
                FeeStatement::from_event(event_type, &event.data, txn_version)
            });
            let gas_event = FungibleAssetActivity::get_gas_event(
                transaction_info,
                req,
                &entry_function_id_str,
                txn_version,
                txn_timestamp,
                block_height,
                fee_statement,
            );
            fungible_asset_activities.push(gas_event);
        }

        // Loop to handle events and collect additional metadata from events for v2
        for (index, event) in events.iter().enumerate() {
            if let Some(v1_activity) = FungibleAssetActivity::get_v1_from_event(
                event,
                txn_version,
                block_height,
                txn_timestamp,
                &entry_function_id_str,
                &event_to_v1_coin_type,
                index as i64,
            )
            .unwrap_or_else(|e| {
                tracing::error!(
                    transaction_version = txn_version,
                    index = index,
                    error = ?e,
                    "[Parser] error parsing fungible asset activity v1");
                panic!("[Parser] error parsing fungible asset activity v1");
            }) {
                fungible_asset_activities.push(v1_activity);
            }
            if let Some(v2_activity) = FungibleAssetActivity::get_v2_from_event(
                event,
                txn_version,
                block_height,
                txn_timestamp,
                index as i64,
                &entry_function_id_str,
                &fungible_asset_object_helper,
                conn,
            )
            .await
            .unwrap_or_else(|e| {
                tracing::error!(
                    transaction_version = txn_version,
                    index = index,
                    error = ?e,
                    "[Parser] error parsing fungible asset activity v2");
                panic!("[Parser] error parsing fungible asset activity v2");
            }) {
                fungible_asset_activities.push(v2_activity);
            }
        }

        // Loop to handle all the other changes
        for (index, wsc) in transaction_info.changes.iter().enumerate() {
            if let Change::WriteResource(write_resource) = wsc.change.as_ref().unwrap() {
                if let Some(fa_metadata) = FungibleAssetMetadataModel::get_v1_from_write_resource(
                    write_resource,
                    txn_version,
                    txn_timestamp,
                )
                .unwrap_or_else(|e| {
                    tracing::error!(
                        transaction_version = txn_version,
                        index = index,
                            error = ?e,
                        "[Parser] error parsing fungible metadata v1");
                    panic!("[Parser] error parsing fungible metadata v1");
                }) {
                    fungible_asset_metadata.insert(fa_metadata.asset_type.clone(), fa_metadata);
                }
                if let Some(fa_metadata) = FungibleAssetMetadataModel::get_v2_from_write_resource(
                    write_resource,
                    txn_version,
                    txn_timestamp,
                    &fungible_asset_object_helper,
                )
                .unwrap_or_else(|e| {
                    tracing::error!(
                        transaction_version = txn_version,
                        index = index,
                            error = ?e,
                        "[Parser] error parsing fungible metadata v2");
                    panic!("[Parser] error parsing fungible metadata v2");
                }) {
                    fungible_asset_metadata.insert(fa_metadata.asset_type.clone(), fa_metadata);
                }
                if let Some((balance, curr_balance)) =
                    FungibleAssetBalance::get_v2_from_write_resource(
                        write_resource,
                        index as i64,
                        txn_version,
                        txn_timestamp,
                        &fungible_asset_object_helper,
                        conn,
                    )
                    .await
                    .unwrap_or_else(|e| {
                        tracing::error!(
                        transaction_version = txn_version,
                        index = index,
                            error = ?e,
                        "[Parser] error parsing fungible balance v2");
                        panic!("[Parser] error parsing fungible balance v2");
                    })
                {
                    fungible_asset_balances.push(balance);
                    current_fungible_asset_balances
                        .insert(curr_balance.storage_id.clone(), curr_balance);
                }
            }
        }
    }

    // Boilerplate after this
    // Getting list of values and sorting by pk in order to avoid postgres deadlock since we're doing multi threaded db writes
    let mut fungible_asset_metadata = fungible_asset_metadata
        .into_values()
        .collect::<Vec<FungibleAssetMetadataModel>>();
    let mut current_fungible_asset_balances = current_fungible_asset_balances
        .into_values()
        .collect::<Vec<CurrentFungibleAssetBalance>>();
    // Sort by PK
    fungible_asset_metadata.sort_by(|a, b| a.asset_type.cmp(&b.asset_type));
    current_fungible_asset_balances.sort_by(|a, b| a.storage_id.cmp(&b.storage_id));

    (
        fungible_asset_activities,
        fungible_asset_metadata,
        fungible_asset_balances,
        current_fungible_asset_balances,
    )
}<|MERGE_RESOLUTION|>--- conflicted
+++ resolved
@@ -9,14 +9,7 @@
             v2_fungible_asset_balances::{
                 CurrentFungibleAssetBalance, CurrentFungibleAssetMapping, FungibleAssetBalance,
             },
-<<<<<<< HEAD
-            v2_fungible_asset_utils::{
-                FeeStatement, FungibleAssetAggregatedData, FungibleAssetAggregatedDataMapping,
-                FungibleAssetMetadata, FungibleAssetStore,
-            },
-=======
             v2_fungible_asset_utils::{FeeStatement, FungibleAssetMetadata, FungibleAssetStore},
->>>>>>> 4450f161
             v2_fungible_metadata::{FungibleAssetMetadataMapping, FungibleAssetMetadataModel},
         },
         object_models::v2_object_utils::{
@@ -46,10 +39,7 @@
 use tracing::error;
 
 pub const APTOS_COIN_TYPE_STR: &str = "0x1::aptos_coin::AptosCoin";
-<<<<<<< HEAD
-=======
-
->>>>>>> 4450f161
+
 pub struct FungibleAssetProcessor {
     connection_pool: PgDbPool,
 }
