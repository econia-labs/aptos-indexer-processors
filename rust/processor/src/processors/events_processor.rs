--- conflicted
+++ resolved
@@ -31,21 +31,13 @@
 }
 
 pub struct EventsProcessor {
-<<<<<<< HEAD
-    connection_pool: PgDbPool,
     config: EventsProcessorConfig,
-=======
     connection_pool: ArcDbPool,
->>>>>>> 67e9c46c
     per_table_chunk_sizes: AHashMap<String, usize>,
 }
 
 impl EventsProcessor {
-<<<<<<< HEAD
-    pub fn new(connection_pool: PgDbPool, config: EventsProcessorConfig, per_table_chunk_sizes: AHashMap<String, usize>) -> Self {
-=======
-    pub fn new(connection_pool: ArcDbPool, per_table_chunk_sizes: AHashMap<String, usize>) -> Self {
->>>>>>> 67e9c46c
+    pub fn new(connection_pool: ArcDbPool, config: EventsProcessorConfig, per_table_chunk_sizes: AHashMap<String, usize>) -> Self {
         Self {
             connection_pool,
             config,
