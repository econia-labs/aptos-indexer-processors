// Copyright © Aptos Foundation
// SPDX-License-Identifier: Apache-2.0

use super::{ProcessingResult, ProcessorName, ProcessorTrait};
use crate::{
    models::default_models::{
        block_metadata_transactions::BlockMetadataTransactionModel,
        move_modules::MoveModule,
        move_resources::MoveResource,
        move_tables::{CurrentTableItem, TableItem, TableMetadata},
        transactions::TransactionModel,
<<<<<<< HEAD
        v2_objects::{CurrentObject, Object},
=======
>>>>>>> 4450f161
        write_set_changes::{WriteSetChangeDetail, WriteSetChangeModel},
    },
    schema,
    utils::database::{execute_in_chunks, PgDbPool},
};
use ahash::AHashMap;
use anyhow::bail;
use aptos_protos::transaction::v1::Transaction;
use async_trait::async_trait;
use diesel::{
    pg::{upsert::excluded, Pg},
    query_builder::QueryFragment,
    ExpressionMethods,
};
use field_count::FieldCount;
use std::fmt::Debug;
use tracing::error;

pub struct DefaultProcessor {
    connection_pool: PgDbPool,
}

impl DefaultProcessor {
    pub fn new(connection_pool: PgDbPool) -> Self {
        Self { connection_pool }
    }
}

impl Debug for DefaultProcessor {
    fn fmt(&self, f: &mut std::fmt::Formatter<'_>) -> std::fmt::Result {
        let state = &self.connection_pool.state();
        write!(
            f,
            "DefaultTransactionProcessor {{ connections: {:?}  idle_connections: {:?} }}",
            state.connections, state.idle_connections
        )
    }
}

<<<<<<< HEAD
fn insert_to_db_impl(
    conn: &mut PgConnection,
    txns: &[TransactionModel],
    block_metadata_transactions: &[BlockMetadataTransactionModel],
    wscs: &[WriteSetChangeModel],
    (move_modules, move_resources, table_items, current_table_items, table_metadata): (
        &[MoveModule],
        &[MoveResource],
        &[TableItem],
        &[CurrentTableItem],
        &[TableMetadata],
    ),
    (objects, current_objects): (&[Object], &[CurrentObject]),
) -> Result<(), diesel::result::Error> {
    insert_transactions(conn, txns)?;
    insert_block_metadata_transactions(conn, block_metadata_transactions)?;
    insert_write_set_changes(conn, wscs)?;
    insert_move_modules(conn, move_modules)?;
    insert_move_resources(conn, move_resources)?;
    insert_table_items(conn, table_items)?;
    insert_current_table_items(conn, current_table_items)?;
    insert_table_metadata(conn, table_metadata)?;
    insert_objects(conn, objects)?;
    insert_current_objects(conn, current_objects)?;
    Ok(())
}

fn insert_to_db(
    conn: &mut PgPoolConnection,
=======
async fn insert_to_db(
    conn: PgDbPool,
>>>>>>> 4450f161
    name: &'static str,
    start_version: u64,
    end_version: u64,
    txns: Vec<TransactionModel>,
    block_metadata_transactions: Vec<BlockMetadataTransactionModel>,
    wscs: Vec<WriteSetChangeModel>,
    (move_modules, move_resources, table_items, current_table_items, table_metadata): (
        Vec<MoveModule>,
        Vec<MoveResource>,
        Vec<TableItem>,
        Vec<CurrentTableItem>,
        Vec<TableMetadata>,
    ),
) -> Result<(), diesel::result::Error> {
    tracing::trace!(
        name = name,
        start_version = start_version,
        end_version = end_version,
        "Inserting to db",
    );
<<<<<<< HEAD
    match conn
        .build_transaction()
        .read_write()
        .run::<_, Error, _>(|pg_conn| {
            insert_to_db_impl(
                pg_conn,
                &txns,
                &block_metadata_transactions,
                &wscs,
                (
                    &move_modules,
                    &move_resources,
                    &table_items,
                    &current_table_items,
                    &table_metadata,
                ),
                (&objects, &current_objects),
            )
        }) {
        Ok(_) => Ok(()),
        Err(_) => {
            let txns = clean_data_for_db(txns, true);
            let block_metadata_transactions = clean_data_for_db(block_metadata_transactions, true);
            let wscs = clean_data_for_db(wscs, true);
            let move_modules = clean_data_for_db(move_modules, true);
            let move_resources = clean_data_for_db(move_resources, true);
            let table_items = clean_data_for_db(table_items, true);
            let current_table_items = clean_data_for_db(current_table_items, true);
            let table_metadata = clean_data_for_db(table_metadata, true);
            let objects = clean_data_for_db(objects, true);
            let current_objects = clean_data_for_db(current_objects, true);

            conn.build_transaction()
                .read_write()
                .run::<_, Error, _>(|pg_conn| {
                    insert_to_db_impl(
                        pg_conn,
                        &txns,
                        &block_metadata_transactions,
                        &wscs,
                        (
                            &move_modules,
                            &move_resources,
                            &table_items,
                            &current_table_items,
                            &table_metadata,
                        ),
                        (&objects, &current_objects),
                    )
                })
        },
    }
}
=======

    execute_in_chunks(
        conn.clone(),
        insert_transactions_query,
        txns,
        TransactionModel::field_count(),
    )
    .await?;
    execute_in_chunks(
        conn.clone(),
        insert_block_metadata_transactions_query,
        block_metadata_transactions,
        BlockMetadataTransactionModel::field_count(),
    )
    .await?;
    execute_in_chunks(
        conn.clone(),
        insert_write_set_changes_query,
        wscs,
        WriteSetChangeModel::field_count(),
    )
    .await?;
    execute_in_chunks(
        conn.clone(),
        insert_move_modules_query,
        move_modules,
        MoveModule::field_count(),
    )
    .await?;
    execute_in_chunks(
        conn.clone(),
        insert_move_resources_query,
        move_resources,
        MoveResource::field_count(),
    )
    .await?;
    execute_in_chunks(
        conn.clone(),
        insert_table_items_query,
        table_items,
        TableItem::field_count(),
    )
    .await?;
    execute_in_chunks(
        conn.clone(),
        insert_current_table_items_query,
        current_table_items,
        CurrentTableItem::field_count(),
    )
    .await?;
    execute_in_chunks(
        conn.clone(),
        insert_table_metadata_query,
        table_metadata,
        TableMetadata::field_count(),
    )
    .await?;
>>>>>>> 4450f161

    Ok(())
}

<<<<<<< HEAD
fn insert_block_metadata_transactions(
    conn: &mut PgConnection,
    items_to_insert: &[BlockMetadataTransactionModel],
) -> Result<(), diesel::result::Error> {
=======
fn insert_transactions_query(
    items_to_insert: Vec<TransactionModel>,
) -> (
    impl QueryFragment<Pg> + diesel::query_builder::QueryId + Send,
    Option<&'static str>,
) {
    use schema::transactions::dsl::*;

    (
        diesel::insert_into(schema::transactions::table)
            .values(items_to_insert)
            .on_conflict(version)
            .do_update()
            .set((
                inserted_at.eq(excluded(inserted_at)),
                payload_type.eq(excluded(payload_type)),
            )),
        None,
    )
}

fn insert_block_metadata_transactions_query(
    items_to_insert: Vec<BlockMetadataTransactionModel>,
) -> (
    impl QueryFragment<Pg> + diesel::query_builder::QueryId + Send,
    Option<&'static str>,
) {
>>>>>>> 4450f161
    use schema::block_metadata_transactions::dsl::*;

<<<<<<< HEAD
fn insert_write_set_changes(
    conn: &mut PgConnection,
    items_to_insert: &[WriteSetChangeModel],
) -> Result<(), diesel::result::Error> {
=======
    (
        diesel::insert_into(schema::block_metadata_transactions::table)
            .values(items_to_insert)
            .on_conflict(version)
            .do_nothing(),
        None,
    )
}

fn insert_write_set_changes_query(
    items_to_insert: Vec<WriteSetChangeModel>,
) -> (
    impl QueryFragment<Pg> + diesel::query_builder::QueryId + Send,
    Option<&'static str>,
) {
>>>>>>> 4450f161
    use schema::write_set_changes::dsl::*;

    (
        diesel::insert_into(schema::write_set_changes::table)
            .values(items_to_insert)
            .on_conflict((transaction_version, index))
            .do_nothing(),
        None,
    )
}

fn insert_move_modules_query(
    items_to_insert: Vec<MoveModule>,
) -> (
    impl QueryFragment<Pg> + diesel::query_builder::QueryId + Send,
    Option<&'static str>,
) {
    use schema::move_modules::dsl::*;

    (
        diesel::insert_into(schema::move_modules::table)
            .values(items_to_insert)
            .on_conflict((transaction_version, write_set_change_index))
            .do_nothing(),
        None,
    )
}

fn insert_move_resources_query(
    items_to_insert: Vec<MoveResource>,
) -> (
    impl QueryFragment<Pg> + diesel::query_builder::QueryId + Send,
    Option<&'static str>,
) {
    use schema::move_resources::dsl::*;

    (
        diesel::insert_into(schema::move_resources::table)
            .values(items_to_insert)
            .on_conflict((transaction_version, write_set_change_index))
            .do_nothing(),
        None,
    )
}

fn insert_table_items_query(
    items_to_insert: Vec<TableItem>,
) -> (
    impl QueryFragment<Pg> + diesel::query_builder::QueryId + Send,
    Option<&'static str>,
) {
    use schema::table_items::dsl::*;

    (
        diesel::insert_into(schema::table_items::table)
            .values(items_to_insert)
            .on_conflict((transaction_version, write_set_change_index))
            .do_nothing(),
        None,
    )
}

fn insert_current_table_items_query(
    items_to_insert: Vec<CurrentTableItem>,
) -> (
    impl QueryFragment<Pg> + diesel::query_builder::QueryId + Send,
    Option<&'static str>,
) {
    use schema::current_table_items::dsl::*;

    (
        diesel::insert_into(schema::current_table_items::table)
            .values(items_to_insert)
            .on_conflict((table_handle, key_hash))
            .do_update()
            .set((
                key.eq(excluded(key)),
                decoded_key.eq(excluded(decoded_key)),
                decoded_value.eq(excluded(decoded_value)),
                is_deleted.eq(excluded(is_deleted)),
                last_transaction_version.eq(excluded(last_transaction_version)),
                inserted_at.eq(excluded(inserted_at)),
            )),
        Some(" WHERE current_table_items.last_transaction_version <= excluded.last_transaction_version "),
    )
}

fn insert_table_metadata_query(
    items_to_insert: Vec<TableMetadata>,
) -> (
    impl QueryFragment<Pg> + diesel::query_builder::QueryId + Send,
    Option<&'static str>,
) {
    use schema::table_metadatas::dsl::*;

    (
        diesel::insert_into(schema::table_metadatas::table)
            .values(items_to_insert)
            .on_conflict(handle)
            .do_nothing(),
        None,
    )
}

#[async_trait]
impl ProcessorTrait for DefaultProcessor {
    fn name(&self) -> &'static str {
        ProcessorName::DefaultProcessor.into()
    }

    async fn process_transactions(
        &self,
        transactions: Vec<Transaction>,
        start_version: u64,
        end_version: u64,
        _: Option<u64>,
    ) -> anyhow::Result<ProcessingResult> {
<<<<<<< HEAD
        let mut conn = self.get_conn();
=======
        let processing_start = std::time::Instant::now();
>>>>>>> 4450f161
        let (txns, block_metadata_txns, write_set_changes, wsc_details) =
            TransactionModel::from_transactions(&transactions);

        let mut block_metadata_transactions = vec![];
        for block_metadata_txn in block_metadata_txns {
            block_metadata_transactions.push(block_metadata_txn.clone());
        }
        let mut move_modules = vec![];
        let mut move_resources = vec![];
        let mut table_items = vec![];
        let mut current_table_items = AHashMap::new();
        let mut table_metadata = AHashMap::new();
        for detail in wsc_details {
            match detail {
                WriteSetChangeDetail::Module(module) => move_modules.push(module.clone()),
                WriteSetChangeDetail::Resource(resource) => move_resources.push(resource.clone()),
                WriteSetChangeDetail::Table(item, current_item, metadata) => {
                    table_items.push(item.clone());
                    current_table_items.insert(
                        (
                            current_item.table_handle.clone(),
                            current_item.key_hash.clone(),
                        ),
                        current_item.clone(),
                    );
                    if let Some(meta) = metadata {
                        table_metadata.insert(meta.handle.clone(), meta.clone());
                    }
                },
            }
        }

        // Getting list of values and sorting by pk in order to avoid postgres deadlock since we're doing multi threaded db writes
        let mut current_table_items = current_table_items
            .into_values()
            .collect::<Vec<CurrentTableItem>>();
        let mut table_metadata = table_metadata.into_values().collect::<Vec<TableMetadata>>();
        // Sort by PK
        current_table_items
            .sort_by(|a, b| (&a.table_handle, &a.key_hash).cmp(&(&b.table_handle, &b.key_hash)));
        table_metadata.sort_by(|a, b| a.handle.cmp(&b.handle));

        let processing_duration_in_secs = processing_start.elapsed().as_secs_f64();
        let db_insertion_start = std::time::Instant::now();

        let tx_result = insert_to_db(
            self.get_pool(),
            self.name(),
            start_version,
            end_version,
            txns,
            block_metadata_transactions,
            write_set_changes,
            (
                move_modules,
                move_resources,
                table_items,
                current_table_items,
                table_metadata,
            ),
        )
        .await;

        let db_insertion_duration_in_secs = db_insertion_start.elapsed().as_secs_f64();
        match tx_result {
            Ok(_) => Ok(ProcessingResult {
                start_version,
                end_version,
                processing_duration_in_secs,
                db_insertion_duration_in_secs,
                last_transaction_timstamp: transactions.last().unwrap().timestamp.clone(),
            }),
            Err(e) => {
                error!(
                    start_version = start_version,
                    end_version = end_version,
                    processor_name = self.name(),
                    error = ?e,
                    "[Parser] Error inserting transactions to db",
                );
                bail!(e)
            },
        }
    }

    fn connection_pool(&self) -> &PgDbPool {
        &self.connection_pool
    }
}<|MERGE_RESOLUTION|>--- conflicted
+++ resolved
@@ -9,10 +9,6 @@
         move_resources::MoveResource,
         move_tables::{CurrentTableItem, TableItem, TableMetadata},
         transactions::TransactionModel,
-<<<<<<< HEAD
-        v2_objects::{CurrentObject, Object},
-=======
->>>>>>> 4450f161
         write_set_changes::{WriteSetChangeDetail, WriteSetChangeModel},
     },
     schema,
@@ -52,40 +48,8 @@
     }
 }
 
-<<<<<<< HEAD
-fn insert_to_db_impl(
-    conn: &mut PgConnection,
-    txns: &[TransactionModel],
-    block_metadata_transactions: &[BlockMetadataTransactionModel],
-    wscs: &[WriteSetChangeModel],
-    (move_modules, move_resources, table_items, current_table_items, table_metadata): (
-        &[MoveModule],
-        &[MoveResource],
-        &[TableItem],
-        &[CurrentTableItem],
-        &[TableMetadata],
-    ),
-    (objects, current_objects): (&[Object], &[CurrentObject]),
-) -> Result<(), diesel::result::Error> {
-    insert_transactions(conn, txns)?;
-    insert_block_metadata_transactions(conn, block_metadata_transactions)?;
-    insert_write_set_changes(conn, wscs)?;
-    insert_move_modules(conn, move_modules)?;
-    insert_move_resources(conn, move_resources)?;
-    insert_table_items(conn, table_items)?;
-    insert_current_table_items(conn, current_table_items)?;
-    insert_table_metadata(conn, table_metadata)?;
-    insert_objects(conn, objects)?;
-    insert_current_objects(conn, current_objects)?;
-    Ok(())
-}
-
-fn insert_to_db(
-    conn: &mut PgPoolConnection,
-=======
 async fn insert_to_db(
     conn: PgDbPool,
->>>>>>> 4450f161
     name: &'static str,
     start_version: u64,
     end_version: u64,
@@ -106,61 +70,6 @@
         end_version = end_version,
         "Inserting to db",
     );
-<<<<<<< HEAD
-    match conn
-        .build_transaction()
-        .read_write()
-        .run::<_, Error, _>(|pg_conn| {
-            insert_to_db_impl(
-                pg_conn,
-                &txns,
-                &block_metadata_transactions,
-                &wscs,
-                (
-                    &move_modules,
-                    &move_resources,
-                    &table_items,
-                    &current_table_items,
-                    &table_metadata,
-                ),
-                (&objects, &current_objects),
-            )
-        }) {
-        Ok(_) => Ok(()),
-        Err(_) => {
-            let txns = clean_data_for_db(txns, true);
-            let block_metadata_transactions = clean_data_for_db(block_metadata_transactions, true);
-            let wscs = clean_data_for_db(wscs, true);
-            let move_modules = clean_data_for_db(move_modules, true);
-            let move_resources = clean_data_for_db(move_resources, true);
-            let table_items = clean_data_for_db(table_items, true);
-            let current_table_items = clean_data_for_db(current_table_items, true);
-            let table_metadata = clean_data_for_db(table_metadata, true);
-            let objects = clean_data_for_db(objects, true);
-            let current_objects = clean_data_for_db(current_objects, true);
-
-            conn.build_transaction()
-                .read_write()
-                .run::<_, Error, _>(|pg_conn| {
-                    insert_to_db_impl(
-                        pg_conn,
-                        &txns,
-                        &block_metadata_transactions,
-                        &wscs,
-                        (
-                            &move_modules,
-                            &move_resources,
-                            &table_items,
-                            &current_table_items,
-                            &table_metadata,
-                        ),
-                        (&objects, &current_objects),
-                    )
-                })
-        },
-    }
-}
-=======
 
     execute_in_chunks(
         conn.clone(),
@@ -218,17 +127,10 @@
         TableMetadata::field_count(),
     )
     .await?;
->>>>>>> 4450f161
 
     Ok(())
 }
 
-<<<<<<< HEAD
-fn insert_block_metadata_transactions(
-    conn: &mut PgConnection,
-    items_to_insert: &[BlockMetadataTransactionModel],
-) -> Result<(), diesel::result::Error> {
-=======
 fn insert_transactions_query(
     items_to_insert: Vec<TransactionModel>,
 ) -> (
@@ -256,15 +158,8 @@
     impl QueryFragment<Pg> + diesel::query_builder::QueryId + Send,
     Option<&'static str>,
 ) {
->>>>>>> 4450f161
     use schema::block_metadata_transactions::dsl::*;
 
-<<<<<<< HEAD
-fn insert_write_set_changes(
-    conn: &mut PgConnection,
-    items_to_insert: &[WriteSetChangeModel],
-) -> Result<(), diesel::result::Error> {
-=======
     (
         diesel::insert_into(schema::block_metadata_transactions::table)
             .values(items_to_insert)
@@ -280,7 +175,6 @@
     impl QueryFragment<Pg> + diesel::query_builder::QueryId + Send,
     Option<&'static str>,
 ) {
->>>>>>> 4450f161
     use schema::write_set_changes::dsl::*;
 
     (
@@ -398,11 +292,7 @@
         end_version: u64,
         _: Option<u64>,
     ) -> anyhow::Result<ProcessingResult> {
-<<<<<<< HEAD
-        let mut conn = self.get_conn();
-=======
         let processing_start = std::time::Instant::now();
->>>>>>> 4450f161
         let (txns, block_metadata_txns, write_set_changes, wsc_details) =
             TransactionModel::from_transactions(&transactions);
 
