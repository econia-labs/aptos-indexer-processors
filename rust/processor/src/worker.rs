// Copyright © Aptos Foundation
// SPDX-License-Identifier: Apache-2.0

use crate::{
    config::IndexerGrpcHttp2Config,
    db::common::models::{ledger_info::LedgerInfo, processor_status::ProcessorStatusQuery},
    gap_detectors::{create_gap_detector_status_tracker_loop, ProcessingResult},
    grpc_stream::TransactionsPBResponse,
    processors::{
        account_transactions_processor::AccountTransactionsProcessor, ans_processor::AnsProcessor,
        coin_processor::CoinProcessor, default_processor::DefaultProcessor,
        events_processor::EventsProcessor, fungible_asset_processor::FungibleAssetProcessor,
        monitoring_processor::MonitoringProcessor, nft_metadata_processor::NftMetadataProcessor,
        objects_processor::ObjectsProcessor, parquet_default_processor::DefaultParquetProcessor,
        stake_processor::StakeProcessor, token_processor::TokenProcessor,
        token_v2_processor::TokenV2Processor,
        transaction_metadata_processor::TransactionMetadataProcessor,
        user_transaction_processor::UserTransactionProcessor, DefaultProcessingResult, Processor,
        ProcessorConfig, ProcessorTrait,
    },
    schema::ledger_infos,
    transaction_filter::TransactionFilter,
    utils::{
        counters::{
            ProcessorStep, GRPC_LATENCY_BY_PROCESSOR_IN_SECS, LATEST_PROCESSED_VERSION,
            NUM_TRANSACTIONS_PROCESSED_COUNT, PB_CHANNEL_FETCH_WAIT_TIME_SECS,
            PROCESSED_BYTES_COUNT, PROCESSOR_DATA_PROCESSED_LATENCY_IN_SECS,
            PROCESSOR_DATA_RECEIVED_LATENCY_IN_SECS, PROCESSOR_ERRORS_COUNT,
            PROCESSOR_INVOCATIONS_COUNT, PROCESSOR_SUCCESSES_COUNT,
            SINGLE_BATCH_DB_INSERTION_TIME_IN_SECS, SINGLE_BATCH_PARSING_TIME_IN_SECS,
            SINGLE_BATCH_PROCESSING_TIME_IN_SECS, TRANSACTION_UNIX_TIMESTAMP,
        },
        database::{
            execute_with_better_error_conn, new_db_pool, run_pending_migrations, ArcDbPool,
        },
        util::{time_diff_since_pb_timestamp_in_secs, timestamp_to_iso, timestamp_to_unixtime},
    },
};
use ahash::AHashMap;
use anyhow::{Context, Result};
use aptos_moving_average::MovingAverage;
use bitflags::bitflags;
use kanal::AsyncSender;
use std::collections::HashSet;
use tokio::task::JoinHandle;
use tracing::{debug, error, info};
use url::Url;

// this is how large the fetch queue should be. Each bucket should have a max of 80MB or so, so a batch
// of 50 means that we could potentially have at least 4.8GB of data in memory at any given time and that we should provision
// machines accordingly.

// TODO: Make this configurable
pub const BUFFER_SIZE: usize = 300;
pub const PROCESSOR_SERVICE_TYPE: &str = "processor";

bitflags! {
    #[derive(Debug, Clone, Copy)]
    pub struct TableFlags: u64 {
        const TRANSACTIONS = 1;
        const WRITE_SET_CHANGES = 2;
        const MOVE_RESOURCES = 4;
        const TABLE_ITEMS = 8;
    }
}

pub struct Worker {
    pub db_pool: ArcDbPool,
    pub processor_config: ProcessorConfig,
    pub postgres_connection_string: String,
    pub indexer_grpc_data_service_address: Url,
    pub grpc_http2_config: IndexerGrpcHttp2Config,
    pub auth_token: String,
    pub starting_version: Option<u64>,
    pub ending_version: Option<u64>,
    pub number_concurrent_processing_tasks: usize,
    pub gap_detection_batch_size: u64,
    pub parquet_gap_detection_batch_size: u64,
    pub grpc_chain_id: Option<u64>,
    pub pb_channel_txn_chunk_size: usize,
    pub per_table_chunk_sizes: AHashMap<String, usize>,
    pub enable_verbose_logging: Option<bool>,
    pub transaction_filter: TransactionFilter,
    pub grpc_response_item_timeout_in_secs: u64,
    pub deprecated_tables: TableFlags,
}

impl Worker {
    #[allow(clippy::too_many_arguments)]
    pub async fn new(
        processor_config: ProcessorConfig,
        postgres_connection_string: String,
        indexer_grpc_data_service_address: Url,
        grpc_http2_config: IndexerGrpcHttp2Config,
        auth_token: String,
        starting_version: Option<u64>,
        ending_version: Option<u64>,
        number_concurrent_processing_tasks: Option<usize>,
        db_pool_size: Option<u32>,
        gap_detection_batch_size: u64,
        parquet_gap_detection_batch_size: u64,
        // The number of transactions per protobuf batch
        pb_channel_txn_chunk_size: usize,
        per_table_chunk_sizes: AHashMap<String, usize>,
        enable_verbose_logging: Option<bool>,
        transaction_filter: TransactionFilter,
        grpc_response_item_timeout_in_secs: u64,
        deprecated_tables: HashSet<String>,
    ) -> Result<Self> {
        let processor_name = processor_config.name();
        info!(processor_name = processor_name, "[Parser] Kicking off");

        info!(
            processor_name = processor_name,
            service_type = PROCESSOR_SERVICE_TYPE,
            "[Parser] Creating connection pool"
        );
        let conn_pool = new_db_pool(&postgres_connection_string, db_pool_size)
            .await
            .context("Failed to create connection pool")?;
        info!(
            processor_name = processor_name,
            service_type = PROCESSOR_SERVICE_TYPE,
            "[Parser] Finish creating the connection pool"
        );
        let number_concurrent_processing_tasks = number_concurrent_processing_tasks.unwrap_or(10);

        let mut deprecated_tables_flags = TableFlags::empty();
        for table in deprecated_tables.iter() {
            if let Some(flags) = TableFlags::from_name(table) {
                deprecated_tables_flags |= flags;
            }
        }

        Ok(Self {
            db_pool: conn_pool,
            processor_config,
            postgres_connection_string,
            indexer_grpc_data_service_address,
            grpc_http2_config,
            starting_version,
            ending_version,
            auth_token,
            number_concurrent_processing_tasks,
            gap_detection_batch_size,
            parquet_gap_detection_batch_size,
            grpc_chain_id: None,
            pb_channel_txn_chunk_size,
            per_table_chunk_sizes,
            enable_verbose_logging,
            transaction_filter,
            grpc_response_item_timeout_in_secs,
            deprecated_tables: deprecated_tables_flags,
        })
    }

    /// This is the main logic of the processor. We will do a few large parts:
    /// 1. Connect to GRPC and handling all the stuff before starting the stream such as diesel migration
    /// 2. Start a thread specifically to fetch data from GRPC. We will keep a buffer of X batches of transactions
    /// 3. Start a loop to consume from the buffer. We will have Y threads to process the transactions in parallel. (Y should be less than X for obvious reasons)
    ///   * Note that the batches will be sequential so we won't have problems with gaps
    /// 4. We will keep track of the last processed version and monitoring things like TPS
    pub async fn run(&mut self) {
        let processor_name = self.processor_config.name();
        info!(
            processor_name = processor_name,
            service_type = PROCESSOR_SERVICE_TYPE,
            "[Parser] Running migrations"
        );
        let migration_time = std::time::Instant::now();
        self.run_migrations().await;
        info!(
            processor_name = processor_name,
            service_type = PROCESSOR_SERVICE_TYPE,
            duration_in_secs = migration_time.elapsed().as_secs_f64(),
            "[Parser] Finished migrations"
        );

        let starting_version_from_db = self
            .get_start_version()
            .await
            .expect("[Parser] Database error when getting starting version")
            .unwrap_or_else(|| {
                info!(
                    processor_name = processor_name,
                    service_type = PROCESSOR_SERVICE_TYPE,
                    "[Parser] No starting version from db so starting from version 0"
                );
                0
            });

        let starting_version = self.starting_version.unwrap_or(starting_version_from_db);

        info!(
            processor_name = processor_name,
            service_type = PROCESSOR_SERVICE_TYPE,
            stream_address = self.indexer_grpc_data_service_address.to_string(),
            final_start_version = starting_version,
            start_version_from_config = self.starting_version,
            start_version_from_db = starting_version_from_db,
            "[Parser] Building processor",
        );

        let concurrent_tasks = self.number_concurrent_processing_tasks;

        // get the chain id
        let chain_id = crate::grpc_stream::get_chain_id(
            self.indexer_grpc_data_service_address.clone(),
            self.grpc_http2_config.grpc_http2_ping_interval_in_secs(),
            self.grpc_http2_config.grpc_http2_ping_timeout_in_secs(),
            self.grpc_http2_config.grpc_connection_timeout_secs(),
            self.auth_token.clone(),
            processor_name.to_string(),
        )
        .await;
        self.check_or_update_chain_id(chain_id as i64)
            .await
            .unwrap();

        self.grpc_chain_id = Some(chain_id);

        let ending_version = self.ending_version;
        let indexer_grpc_data_service_address = self.indexer_grpc_data_service_address.clone();
        let indexer_grpc_http2_ping_interval =
            self.grpc_http2_config.grpc_http2_ping_interval_in_secs();
        let indexer_grpc_http2_ping_timeout =
            self.grpc_http2_config.grpc_http2_ping_timeout_in_secs();
        let indexer_grpc_reconnection_timeout_secs =
            self.grpc_http2_config.grpc_connection_timeout_secs();
        let pb_channel_txn_chunk_size = self.pb_channel_txn_chunk_size;

        // Create a transaction fetcher thread that will continuously fetch transactions from the GRPC stream
        // and write into a channel
        // TODO: change channel size based on number_concurrent_processing_tasks
        let (tx, receiver) = kanal::bounded_async::<TransactionsPBResponse>(BUFFER_SIZE);
        let request_ending_version = self.ending_version;
        let auth_token = self.auth_token.clone();
        let transaction_filter = self.transaction_filter.clone();
        let grpc_response_item_timeout =
            std::time::Duration::from_secs(self.grpc_response_item_timeout_in_secs);
        let fetcher_task = tokio::spawn(async move {
            info!(
                processor_name = processor_name,
                service_type = PROCESSOR_SERVICE_TYPE,
                end_version = ending_version,
                start_version = starting_version,
                "[Parser] Starting fetcher thread"
            );

            crate::grpc_stream::create_fetcher_loop(
                tx.clone(),
                indexer_grpc_data_service_address.clone(),
                indexer_grpc_http2_ping_interval,
                indexer_grpc_http2_ping_timeout,
                indexer_grpc_reconnection_timeout_secs,
                grpc_response_item_timeout,
                starting_version,
                request_ending_version,
                auth_token.clone(),
                processor_name.to_string(),
                transaction_filter,
                pb_channel_txn_chunk_size,
            )
            .await
        });

        // Create a gap detector task that will panic if there is a gap in the processing
        let (gap_detector_sender, gap_detector_receiver) =
            kanal::bounded_async::<ProcessingResult>(BUFFER_SIZE);
        let (processor, gap_detection_batch_size, gap_detector_sender) =
            if self.processor_config.is_parquet_processor() {
                let processor = build_processor(
                    &self.processor_config,
                    self.per_table_chunk_sizes.clone(),
                    self.deprecated_tables,
                    self.db_pool.clone(),
                    Some(gap_detector_sender.clone()),
                );
                let gap_detection_batch_size: u64 = self.parquet_gap_detection_batch_size;

                (
                    processor,
                    gap_detection_batch_size,
                    Some(gap_detector_sender),
                )
            } else {
                let processor = build_processor(
                    &self.processor_config,
                    self.per_table_chunk_sizes.clone(),
                    self.deprecated_tables,
                    self.db_pool.clone(),
                    None,
                );
                let gap_detection_batch_size = self.gap_detection_batch_size;

                (
                    processor,
                    gap_detection_batch_size,
                    Some(gap_detector_sender),
                )
            };

        tokio::spawn(async move {
            create_gap_detector_status_tracker_loop(
                gap_detector_receiver,
                processor,
                starting_version,
                gap_detection_batch_size,
            )
            .await;
        });

        // This is the consumer side of the channel. These are the major states:
        // 1. We're backfilling so we should expect many concurrent threads to process transactions
        // 2. We're caught up so we should expect a single thread to process transactions
        // 3. We have received either an empty batch or a batch with a gap. We should panic.
        // 4. We have not received anything in X seconds, we should panic.
        // 5. If it's the wrong chain, panic.

        info!(
            processor_name = processor_name,
            service_type = PROCESSOR_SERVICE_TYPE,
            stream_address = self.indexer_grpc_data_service_address.as_str(),
            concurrent_tasks,
            "[Parser] Spawning concurrent parallel processor tasks",
        );

        let mut processor_tasks = vec![fetcher_task];
        for task_index in 0..concurrent_tasks {
            let join_handle: JoinHandle<()> = self
                .launch_processor_task(task_index, receiver.clone(), gap_detector_sender.clone())
                .await;
            processor_tasks.push(join_handle);
        }

        info!(
            processor_name = processor_name,
            service_type = PROCESSOR_SERVICE_TYPE,
            stream_address = self.indexer_grpc_data_service_address.as_str(),
            concurrent_tasks,
            "[Parser] Processor tasks spawned",
        );

        // Await the processor tasks: this is forever
        futures::future::try_join_all(processor_tasks)
            .await
            .expect("[Processor] Processor tasks have died");
    }

    async fn launch_processor_task(
        &self,
        task_index: usize,
        receiver: kanal::AsyncReceiver<TransactionsPBResponse>,
        gap_detector_sender: Option<AsyncSender<ProcessingResult>>,
    ) -> JoinHandle<()> {
        let processor_name = self.processor_config.name();
        let stream_address = self.indexer_grpc_data_service_address.to_string();
        let receiver_clone = receiver.clone();
        let auth_token = self.auth_token.clone();

        // Build the processor based on the config.
        let processor = build_processor(
            &self.processor_config,
            self.per_table_chunk_sizes.clone(),
            self.deprecated_tables,
            self.db_pool.clone(),
            gap_detector_sender.clone(),
        );

        let concurrent_tasks = self.number_concurrent_processing_tasks;

        let chain_id = self
            .grpc_chain_id
            .expect("GRPC chain ID has not been fetched yet!");

        tokio::spawn(async move {
            let task_index_str = task_index.to_string();
            let step = ProcessorStep::ProcessedBatch.get_step();
            let label = ProcessorStep::ProcessedBatch.get_label();
            let mut ma = MovingAverage::new(3000);

            loop {
                let txn_channel_fetch_latency = std::time::Instant::now();
                match fetch_transactions(
                    processor_name,
                    &stream_address,
                    receiver_clone.clone(),
                    task_index,
                )
                .await
                {
                    // Fetched transactions from channel
                    Ok(transactions_pb) => {
                        let size_in_bytes = transactions_pb.size_in_bytes as f64;
                        let first_txn_version = transactions_pb
                            .transactions
                            .first()
                            .map(|t| t.version)
                            .unwrap_or_default();
                        let batch_first_txn_version = transactions_pb.start_version;
                        let last_txn_version = transactions_pb
                            .transactions
                            .last()
                            .map(|t| t.version)
                            .unwrap_or_default();
                        let batch_last_txn_version = transactions_pb.end_version;
                        let start_txn_timestamp = transactions_pb.start_txn_timestamp.clone();
                        let end_txn_timestamp = transactions_pb.end_txn_timestamp.clone();

                        let start_txn_timestamp_unix = start_txn_timestamp
                            .as_ref()
                            .map(timestamp_to_unixtime)
                            .unwrap_or_default();
                        let start_txn_timestamp_iso = start_txn_timestamp
                            .as_ref()
                            .map(timestamp_to_iso)
                            .unwrap_or_default();
                        let end_txn_timestamp_iso = end_txn_timestamp
                            .as_ref()
                            .map(timestamp_to_iso)
                            .unwrap_or_default();

                        let txn_channel_fetch_latency_sec =
                            txn_channel_fetch_latency.elapsed().as_secs_f64();

                        debug!(
                            processor_name = processor_name,
                            service_type = PROCESSOR_SERVICE_TYPE,
                            start_version = batch_first_txn_version,
                            end_version = batch_last_txn_version,
                            num_of_transactions =
                                (batch_last_txn_version - batch_first_txn_version) as i64 + 1,
                            size_in_bytes,
                            task_index,
                            duration_in_secs = txn_channel_fetch_latency_sec,
                            tps = (batch_last_txn_version as f64 - batch_first_txn_version as f64)
                                / txn_channel_fetch_latency_sec,
                            bytes_per_sec = size_in_bytes / txn_channel_fetch_latency_sec,
                            "[Parser][T#{}] Successfully fetched transactions from channel.",
                            task_index
                        );

                        // Ensure chain_id has not changed
                        if transactions_pb.chain_id != chain_id {
                            error!(
                                processor_name = processor_name,
                                stream_address = stream_address.as_str(),
                                chain_id = transactions_pb.chain_id,
                                existing_id = chain_id,
                                task_index,
                                "[Parser][T#{}] Stream somehow changed chain id!",
                                task_index
                            );
                            panic!(
                                "[Parser][T#{}] Stream somehow changed chain id!",
                                task_index
                            );
                        }

                        let processing_time = std::time::Instant::now();

                        let res = do_processor(
                            transactions_pb,
                            &processor,
                            chain_id,
                            processor_name,
                            &auth_token,
                            false, // enable_verbose_logging
                        )
                        .await;

                        let processing_result = match res {
                            Ok(versions) => {
                                PROCESSOR_SUCCESSES_COUNT
                                    .with_label_values(&[processor_name])
                                    .inc();
                                versions
                            },
                            Err(e) => {
                                error!(
                                    processor_name = processor_name,
                                    stream_address = stream_address.as_str(),
                                    error = ?e,
                                    task_index,
                                    "[Parser][T#{}] Error processing transactions", task_index
                                );
                                PROCESSOR_ERRORS_COUNT
                                    .with_label_values(&[processor_name])
                                    .inc();
                                panic!(
                                    "[Parser][T#{}] Error processing '{:}' transactions: {:?}",
                                    task_index, processor_name, e
                                );
                            },
                        };

                        match processing_result {
                            ProcessingResult::DefaultProcessingResult(processing_result) => {
                                let processing_time = processing_time.elapsed().as_secs_f64();

                                // We've processed things: do some data and metrics
                                ma.tick_now((last_txn_version - first_txn_version) + 1);
                                let tps = ma.avg().ceil() as u64;

                                let num_processed = (last_txn_version - first_txn_version) + 1;

                                debug!(
                                    processor_name = processor_name,
                                    service_type = PROCESSOR_SERVICE_TYPE,
                                    first_txn_version,
                                    batch_first_txn_version,
                                    last_txn_version,
                                    batch_last_txn_version,
                                    start_txn_timestamp_iso,
                                    end_txn_timestamp_iso,
                                    num_of_transactions = num_processed,
                                    concurrent_tasks,
                                    task_index,
                                    size_in_bytes,
                                    processing_duration_in_secs =
                                        processing_result.processing_duration_in_secs,
                                    db_insertion_duration_in_secs =
                                        processing_result.db_insertion_duration_in_secs,
                                    duration_in_secs = processing_time,
                                    tps = tps,
                                    bytes_per_sec = size_in_bytes / processing_time,
                                    step = &step,
                                    "{}",
                                    label,
                                );

                                // TODO: For these three, do an atomic thing, or ideally move to an async metrics collector!
                                GRPC_LATENCY_BY_PROCESSOR_IN_SECS
                                    .with_label_values(&[processor_name, &task_index_str])
                                    .set(time_diff_since_pb_timestamp_in_secs(
                                        end_txn_timestamp.as_ref().unwrap(),
                                    ));
                                LATEST_PROCESSED_VERSION
                                    .with_label_values(&[
                                        processor_name,
                                        step,
                                        label,
                                        &task_index_str,
                                    ])
                                    .set(last_txn_version as i64);
                                TRANSACTION_UNIX_TIMESTAMP
                                    .with_label_values(&[
                                        processor_name,
                                        step,
                                        label,
                                        &task_index_str,
                                    ])
                                    .set(start_txn_timestamp_unix);

                                // Single batch metrics
                                PROCESSED_BYTES_COUNT
                                    .with_label_values(&[
                                        processor_name,
                                        step,
                                        label,
                                        &task_index_str,
                                    ])
                                    .inc_by(size_in_bytes as u64);
                                NUM_TRANSACTIONS_PROCESSED_COUNT
                                    .with_label_values(&[
                                        processor_name,
                                        step,
                                        label,
                                        &task_index_str,
                                    ])
                                    .inc_by(num_processed);

                                SINGLE_BATCH_PROCESSING_TIME_IN_SECS
                                    .with_label_values(&[processor_name, &task_index_str])
                                    .set(processing_time);
                                SINGLE_BATCH_PARSING_TIME_IN_SECS
                                    .with_label_values(&[processor_name, &task_index_str])
                                    .set(processing_result.processing_duration_in_secs);
                                SINGLE_BATCH_DB_INSERTION_TIME_IN_SECS
                                    .with_label_values(&[processor_name, &task_index_str])
                                    .set(processing_result.db_insertion_duration_in_secs);

                                gap_detector_sender
                                    .as_ref()
                                    .unwrap()
                                    .send(ProcessingResult::DefaultProcessingResult(
                                        processing_result,
                                    ))
                                    .await
                                    .expect("[Parser] Failed to send versions to gap detector");
                            },
                            ProcessingResult::ParquetProcessingResult(_) => {
                                debug!("parquet processing result doesn't need to be handled here");
                            },
                        }
                    },
                    // Could not fetch transactions from channel. This happens when there are
                    // no more transactions to fetch and the channel is closed.
                    Err(e) => {
                        error!(
                            processor_name = processor_name,
                            stream_address = stream_address.as_str(),
                            error = ?e,
                            task_index,
                            "[Parser][T#{}] Consumer thread exiting fetching loop", task_index
                        );
                        break;
                    },
                }
            }
        })
    }

    // For the normal processor build we just use standard Diesel with the postgres
    // feature enabled (which uses libpq under the hood, hence why we named the feature
    // this way).
    #[cfg(feature = "libpq")]
    async fn run_migrations(&self) {
        use crate::diesel::Connection;
        use diesel::pg::PgConnection;

        info!("Running migrations: {:?}", self.postgres_connection_string);
        let mut conn =
            PgConnection::establish(&self.postgres_connection_string).expect("migrations failed!");
        run_pending_migrations(&mut conn);
    }

    // If the libpq feature isn't enabled, we use diesel async instead. This is used by
    // the CLI for the local testnet, where we cannot tolerate the libpq dependency.
    #[cfg(not(feature = "libpq"))]
    async fn run_migrations(&self) {
        use diesel_async::async_connection_wrapper::AsyncConnectionWrapper;

        info!("Running migrations: {:?}", self.postgres_connection_string);
        let conn = self
            .db_pool
            // We need to use this since AsyncConnectionWrapper doesn't know how to
            // work with a pooled connection.
            .dedicated_connection()
            .await
            .expect("[Parser] Failed to get connection");
        // We use spawn_blocking since run_pending_migrations is a blocking function.
        tokio::task::spawn_blocking(move || {
            // This lets us use the connection like a normal diesel connection. See more:
            // https://docs.rs/diesel-async/latest/diesel_async/async_connection_wrapper/type.AsyncConnectionWrapper.html
            let mut conn: AsyncConnectionWrapper<diesel_async::AsyncPgConnection> =
                AsyncConnectionWrapper::from(conn);
            run_pending_migrations(&mut conn);
        })
        .await
        .expect("[Parser] Failed to run migrations");
    }

    /// Gets the start version for the processor. If not found, start from 0.
    pub async fn get_start_version(&self) -> Result<Option<u64>> {
        let mut conn = self.db_pool.get().await?;

        match ProcessorStatusQuery::get_by_processor(self.processor_config.name(), &mut conn)
            .await?
        {
            Some(status) => Ok(Some(status.last_success_version as u64 + 1)),
            None => Ok(None),
        }
    }

    /// Verify the chain id from GRPC against the database.
    pub async fn check_or_update_chain_id(&self, grpc_chain_id: i64) -> Result<u64> {
        let processor_name = self.processor_config.name();
        info!(
            processor_name = processor_name,
            "[Parser] Checking if chain id is correct"
        );
        let mut conn = self.db_pool.get().await?;

        let maybe_existing_chain_id = LedgerInfo::get(&mut conn).await?.map(|li| li.chain_id);

        match maybe_existing_chain_id {
            Some(chain_id) => {
                anyhow::ensure!(chain_id == grpc_chain_id, "[Parser] Wrong chain detected! Trying to index chain {} now but existing data is for chain {}", grpc_chain_id, chain_id);
                info!(
                    processor_name = processor_name,
                    chain_id = chain_id,
                    "[Parser] Chain id matches! Continue to index...",
                );
                Ok(chain_id as u64)
            },
            None => {
                info!(
                    processor_name = processor_name,
                    chain_id = grpc_chain_id,
                    "[Parser] Adding chain id to db, continue to index..."
                );
                execute_with_better_error_conn(
                    &mut conn,
                    diesel::insert_into(ledger_infos::table)
                        .values(LedgerInfo {
                            chain_id: grpc_chain_id,
                        })
                        .on_conflict_do_nothing(),
                    None,
                )
                .await
                .context("[Parser] Error updating chain_id!")
                .map(|_| grpc_chain_id as u64)
            },
        }
    }
}

async fn fetch_transactions(
    processor_name: &str,
    stream_address: &str,
    receiver: kanal::AsyncReceiver<TransactionsPBResponse>,
    task_index: usize,
) -> Result<TransactionsPBResponse> {
    let pb_channel_fetch_time = std::time::Instant::now();
    let txn_pb_res = receiver.recv().await;
    // Track how much time this task spent waiting for a pb bundle
    PB_CHANNEL_FETCH_WAIT_TIME_SECS
        .with_label_values(&[processor_name, &task_index.to_string()])
        .set(pb_channel_fetch_time.elapsed().as_secs_f64());

    match txn_pb_res {
        Ok(txn_pb) => Ok(txn_pb),
        Err(_e) => {
            error!(
                processor_name = processor_name,
                service_type = PROCESSOR_SERVICE_TYPE,
                stream_address = stream_address,
                "[Parser][T#{}] Consumer thread receiver channel closed.",
                task_index
            );
            Err(anyhow::anyhow!(
                "[Parser][T#{}] Consumer thread receiver channel closed.",
                task_index
            ))
        },
    }
}

pub async fn do_processor(
    transactions_pb: TransactionsPBResponse,
    processor: &Processor,
    db_chain_id: u64,
    processor_name: &str,
    auth_token: &str,
    enable_verbose_logging: bool,
) -> Result<ProcessingResult> {
    // We use the value passed from the `transactions_pb` as it may have been filtered
    let start_version = transactions_pb.start_version;
    let end_version = transactions_pb.end_version;

    // Fake this as it's possible we have filtered out all of the txns in this batch
    if transactions_pb.transactions.is_empty() {
        return Ok(ProcessingResult::DefaultProcessingResult(
            DefaultProcessingResult {
                start_version,
                end_version,
                processing_duration_in_secs: 0.0,
                db_insertion_duration_in_secs: 0.0,
                last_transaction_timestamp: transactions_pb.end_txn_timestamp,
            },
        ));
    }

    let txn_time = transactions_pb.start_txn_timestamp;

    if let Some(ref t) = txn_time {
        PROCESSOR_DATA_RECEIVED_LATENCY_IN_SECS
            .with_label_values(&[auth_token, processor_name])
            .set(time_diff_since_pb_timestamp_in_secs(t));
    }
    PROCESSOR_INVOCATIONS_COUNT
        .with_label_values(&[processor_name])
        .inc();

    if enable_verbose_logging {
        info!(
            processor_name = processor_name,
            service_type = PROCESSOR_SERVICE_TYPE,
            start_version,
            end_version,
            size_in_bytes = transactions_pb.size_in_bytes,
            "[Parser] Started processing one batch of transactions"
        );
    }

    let processed_result = processor
        .process_transactions(
            transactions_pb.transactions,
            start_version,
            end_version,
            Some(db_chain_id),
        )
        .await;

    if let Some(ref t) = txn_time {
        PROCESSOR_DATA_PROCESSED_LATENCY_IN_SECS
            .with_label_values(&[auth_token, processor_name])
            .set(time_diff_since_pb_timestamp_in_secs(t));
    }

    processed_result
}

/// Given a config and a db pool, build a concrete instance of a processor.
// As time goes on there might be other things that we need to provide to certain
// processors. As that happens we can revist whether this function (which tends to
// couple processors together based on their args) makes sense.
// TODO: This is not particularly easily extensible; better to refactor to use a trait, and then share one extensible config model (allowing for only one arity)
pub fn build_processor(
    config: &ProcessorConfig,
    per_table_chunk_sizes: AHashMap<String, usize>,
    deprecated_tables: TableFlags,
    db_pool: ArcDbPool,
    gap_detector_sender: Option<AsyncSender<ProcessingResult>>, // Parquet only
) -> Processor {
    match config {
        ProcessorConfig::AccountTransactionsProcessor => Processor::from(
            AccountTransactionsProcessor::new(db_pool, per_table_chunk_sizes),
        ),
        ProcessorConfig::AnsProcessor(config) => Processor::from(AnsProcessor::new(
            db_pool,
            config.clone(),
            per_table_chunk_sizes,
        )),
        ProcessorConfig::CoinProcessor => {
            Processor::from(CoinProcessor::new(db_pool, per_table_chunk_sizes))
        },
<<<<<<< HEAD
        ProcessorConfig::DefaultProcessor => {
            Processor::from(DefaultProcessor::new(db_pool, per_table_chunk_sizes))
        },
        ProcessorConfig::EventsProcessor(config) => {
            Processor::from(EventsProcessor::new(db_pool, config.clone(), per_table_chunk_sizes))
=======
        ProcessorConfig::DefaultProcessor => Processor::from(DefaultProcessor::new(
            db_pool,
            per_table_chunk_sizes,
            deprecated_tables,
        )),
        ProcessorConfig::EventsProcessor => {
            Processor::from(EventsProcessor::new(db_pool, per_table_chunk_sizes))
>>>>>>> 67e9c46c
        },
        ProcessorConfig::FungibleAssetProcessor => {
            Processor::from(FungibleAssetProcessor::new(db_pool, per_table_chunk_sizes))
        },
        ProcessorConfig::MonitoringProcessor => Processor::from(MonitoringProcessor::new(db_pool)),
        ProcessorConfig::NftMetadataProcessor(config) => {
            Processor::from(NftMetadataProcessor::new(db_pool, config.clone()))
        },
        ProcessorConfig::ObjectsProcessor(config) => Processor::from(ObjectsProcessor::new(
            db_pool,
            config.clone(),
            per_table_chunk_sizes,
        )),
        ProcessorConfig::StakeProcessor(config) => Processor::from(StakeProcessor::new(
            db_pool,
            config.clone(),
            per_table_chunk_sizes,
        )),
        ProcessorConfig::TokenProcessor(config) => Processor::from(TokenProcessor::new(
            db_pool,
            config.clone(),
            per_table_chunk_sizes,
        )),
        ProcessorConfig::TokenV2Processor(config) => Processor::from(TokenV2Processor::new(
            db_pool,
            config.clone(),
            per_table_chunk_sizes,
        )),
        ProcessorConfig::TransactionMetadataProcessor => Processor::from(
            TransactionMetadataProcessor::new(db_pool, per_table_chunk_sizes),
        ),
        ProcessorConfig::UserTransactionProcessor => Processor::from(
            UserTransactionProcessor::new(db_pool, per_table_chunk_sizes),
        ),
        ProcessorConfig::DefaultParquetProcessor(config) => {
            Processor::from(DefaultParquetProcessor::new(
                db_pool,
                config.clone(),
                gap_detector_sender.expect("Parquet processor requires a gap detector sender"),
            ))
        },
    }
}<|MERGE_RESOLUTION|>--- conflicted
+++ resolved
@@ -827,21 +827,13 @@
         ProcessorConfig::CoinProcessor => {
             Processor::from(CoinProcessor::new(db_pool, per_table_chunk_sizes))
         },
-<<<<<<< HEAD
-        ProcessorConfig::DefaultProcessor => {
-            Processor::from(DefaultProcessor::new(db_pool, per_table_chunk_sizes))
-        },
-        ProcessorConfig::EventsProcessor(config) => {
-            Processor::from(EventsProcessor::new(db_pool, config.clone(), per_table_chunk_sizes))
-=======
         ProcessorConfig::DefaultProcessor => Processor::from(DefaultProcessor::new(
             db_pool,
             per_table_chunk_sizes,
             deprecated_tables,
         )),
-        ProcessorConfig::EventsProcessor => {
-            Processor::from(EventsProcessor::new(db_pool, per_table_chunk_sizes))
->>>>>>> 67e9c46c
+        ProcessorConfig::EventsProcessor(config) => {
+            Processor::from(EventsProcessor::new(db_pool, config.clone(), per_table_chunk_sizes))
         },
         ProcessorConfig::FungibleAssetProcessor => {
             Processor::from(FungibleAssetProcessor::new(db_pool, per_table_chunk_sizes))
