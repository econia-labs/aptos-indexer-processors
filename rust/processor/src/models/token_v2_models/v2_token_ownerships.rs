// Copyright © Aptos Foundation
// SPDX-License-Identifier: Apache-2.0

// This is required because a diesel macro makes clippy sad
#![allow(clippy::extra_unused_lifetimes)]
#![allow(clippy::unused_unit)]

use super::{
    v2_token_datas::TokenDataV2,
    v2_token_utils::{TokenStandard, TokenV2Burned},
};
use crate::{
    models::{
        default_models::move_resources::MoveResource,
        fungible_asset_models::v2_fungible_asset_utils::V2FungibleAssetResource,
        object_models::v2_object_utils::{ObjectAggregatedDataMapping, ObjectWithMetadata},
        token_models::{
            collection_datas::{QUERY_RETRIES, QUERY_RETRY_DELAY_MS},
            token_utils::TokenWriteSet,
            tokens::TableHandleToOwner,
        },
        token_v2_models::v2_token_utils::DEFAULT_OWNER_ADDRESS,
    },
    schema::{current_token_ownerships_v2, token_ownerships_v2},
    utils::{
        database::PgPoolConnection,
        util::{ensure_not_negative, standardize_address},
    },
};
use ahash::AHashMap;
use anyhow::Context;
use aptos_protos::transaction::v1::{
    DeleteResource, DeleteTableItem, WriteResource, WriteTableItem,
};
use bigdecimal::{BigDecimal, One, Zero};
use diesel::prelude::*;
use diesel_async::RunQueryDsl;
use field_count::FieldCount;
use serde::{Deserialize, Serialize};

// PK of current_token_ownerships_v2, i.e. token_data_id, property_version_v1, owner_address, storage_id
pub type CurrentTokenOwnershipV2PK = (String, BigDecimal, String, String);

#[derive(Clone, Debug, Deserialize, FieldCount, Identifiable, Insertable, Serialize)]
#[diesel(primary_key(transaction_version, write_set_change_index))]
#[diesel(table_name = token_ownerships_v2)]
pub struct TokenOwnershipV2 {
    pub transaction_version: i64,
    pub write_set_change_index: i64,
    pub token_data_id: String,
    pub property_version_v1: BigDecimal,
    pub owner_address: Option<String>,
    pub storage_id: String,
    pub amount: BigDecimal,
    pub table_type_v1: Option<String>,
    pub token_properties_mutated_v1: Option<serde_json::Value>,
    pub is_soulbound_v2: Option<bool>,
    pub token_standard: String,
    pub is_fungible_v2: Option<bool>,
    pub transaction_timestamp: chrono::NaiveDateTime,
    pub non_transferrable_by_owner: Option<bool>,
}

#[derive(Clone, Debug, Deserialize, FieldCount, Identifiable, Insertable, Serialize)]
#[diesel(primary_key(token_data_id, property_version_v1, owner_address, storage_id))]
#[diesel(table_name = current_token_ownerships_v2)]
pub struct CurrentTokenOwnershipV2 {
    pub token_data_id: String,
    pub property_version_v1: BigDecimal,
    pub owner_address: String,
    pub storage_id: String,
    pub amount: BigDecimal,
    pub table_type_v1: Option<String>,
    pub token_properties_mutated_v1: Option<serde_json::Value>,
    pub is_soulbound_v2: Option<bool>,
    pub token_standard: String,
    pub is_fungible_v2: Option<bool>,
    pub last_transaction_version: i64,
    pub last_transaction_timestamp: chrono::NaiveDateTime,
    pub non_transferrable_by_owner: Option<bool>,
}

// Facilitate tracking when a token is burned
#[derive(Clone, Debug)]
pub struct NFTOwnershipV2 {
    pub token_data_id: String,
    pub owner_address: String,
    pub is_soulbound: Option<bool>,
}

/// Need a separate struct for queryable because we don't want to define the inserted_at column (letting DB fill)
#[derive(Debug, Identifiable, Queryable, Clone)]
#[diesel(primary_key(token_data_id, property_version_v1, owner_address, storage_id))]
#[diesel(table_name = current_token_ownerships_v2)]
pub struct CurrentTokenOwnershipV2Query {
    pub token_data_id: String,
    pub property_version_v1: BigDecimal,
    pub owner_address: String,
    pub storage_id: String,
    pub amount: BigDecimal,
    pub table_type_v1: Option<String>,
    pub token_properties_mutated_v1: Option<serde_json::Value>,
    pub is_soulbound_v2: Option<bool>,
    pub token_standard: String,
    pub is_fungible_v2: Option<bool>,
    pub last_transaction_version: i64,
    pub last_transaction_timestamp: chrono::NaiveDateTime,
    pub inserted_at: chrono::NaiveDateTime,
    pub non_transferrable_by_owner: Option<bool>,
}

impl TokenOwnershipV2 {
    /// For nfts it's the same resources that we parse tokendatas from so we leverage the work done in there to get ownership data
    /// Vecs are returned because there could be multiple transfers and we need to document each one here.
    pub fn get_nft_v2_from_token_data(
        token_data: &TokenDataV2,
        object_metadatas: &ObjectAggregatedDataMapping,
    ) -> anyhow::Result<(
        Vec<Self>,
        AHashMap<CurrentTokenOwnershipV2PK, CurrentTokenOwnershipV2>,
    )> {
        // We should be indexing v1 token or v2 fungible token here
        if token_data.is_fungible_v2 != Some(false) {
            return Ok((vec![], AHashMap::new()));
        }
        let mut ownerships = vec![];
        let mut current_ownerships = AHashMap::new();

        let object_data = object_metadatas
            .get(&token_data.token_data_id)
            .context("If token data exists objectcore must exist")?;
        let object_core = object_data.object.object_core.clone();
        let token_data_id = token_data.token_data_id.clone();
        let owner_address = object_core.get_owner_address();
        let storage_id = token_data_id.clone();
        let is_soulbound = !object_core.allow_ungated_transfer;

        ownerships.push(Self {
            transaction_version: token_data.transaction_version,
            write_set_change_index: token_data.write_set_change_index,
            token_data_id: token_data_id.clone(),
            property_version_v1: BigDecimal::zero(),
            owner_address: Some(owner_address.clone()),
            storage_id: storage_id.clone(),
            amount: BigDecimal::one(),
            table_type_v1: None,
            token_properties_mutated_v1: None,
            is_soulbound_v2: Some(is_soulbound),
            token_standard: TokenStandard::V2.to_string(),
            is_fungible_v2: token_data.is_fungible_v2,
            transaction_timestamp: token_data.transaction_timestamp,
            non_transferrable_by_owner: Some(is_soulbound),
        });
        current_ownerships.insert(
            (
                token_data_id.clone(),
                BigDecimal::zero(),
                owner_address.clone(),
                storage_id.clone(),
            ),
            CurrentTokenOwnershipV2 {
                token_data_id: token_data_id.clone(),
                property_version_v1: BigDecimal::zero(),
                owner_address,
                storage_id: storage_id.clone(),
                amount: BigDecimal::one(),
                table_type_v1: None,
                token_properties_mutated_v1: None,
                is_soulbound_v2: Some(is_soulbound),
                token_standard: TokenStandard::V2.to_string(),
                is_fungible_v2: token_data.is_fungible_v2,
                last_transaction_version: token_data.transaction_version,
                last_transaction_timestamp: token_data.transaction_timestamp,
                non_transferrable_by_owner: Some(is_soulbound),
            },
        );

        // check if token was transferred
        for (event_index, transfer_event) in &object_data.transfer_events {
            // If it's a self transfer then skip
            if transfer_event.get_to_address() == transfer_event.get_from_address() {
                continue;
            }
            ownerships.push(Self {
                transaction_version: token_data.transaction_version,
                // set to negative of event index to avoid collison with write set index
                write_set_change_index: -1 * event_index,
                token_data_id: token_data_id.clone(),
                property_version_v1: BigDecimal::zero(),
                // previous owner
                owner_address: Some(transfer_event.get_from_address()),
                storage_id: storage_id.clone(),
                // soft delete
                amount: BigDecimal::zero(),
                table_type_v1: None,
                token_properties_mutated_v1: None,
                is_soulbound_v2: Some(is_soulbound),
                token_standard: TokenStandard::V2.to_string(),
                is_fungible_v2: token_data.is_fungible_v2,
                transaction_timestamp: token_data.transaction_timestamp,
                non_transferrable_by_owner: Some(is_soulbound),
            });
            current_ownerships.insert(
                (
                    token_data_id.clone(),
                    BigDecimal::zero(),
                    transfer_event.get_from_address(),
                    storage_id.clone(),
                ),
                CurrentTokenOwnershipV2 {
                    token_data_id: token_data_id.clone(),
                    property_version_v1: BigDecimal::zero(),
                    // previous owner
                    owner_address: transfer_event.get_from_address(),
                    storage_id: storage_id.clone(),
                    // soft delete
                    amount: BigDecimal::zero(),
                    table_type_v1: None,
                    token_properties_mutated_v1: None,
                    is_soulbound_v2: Some(is_soulbound),
                    token_standard: TokenStandard::V2.to_string(),
                    is_fungible_v2: token_data.is_fungible_v2,
                    last_transaction_version: token_data.transaction_version,
                    last_transaction_timestamp: token_data.transaction_timestamp,
                    non_transferrable_by_owner: Some(is_soulbound),
                },
            );
        }
        Ok((ownerships, current_ownerships))
    }

    /// This handles the case where token is burned but objectCore is still there
    pub fn get_burned_nft_v2_from_write_resource(
        write_resource: &WriteResource,
        txn_version: i64,
        write_set_change_index: i64,
        txn_timestamp: chrono::NaiveDateTime,
        tokens_burned: &TokenV2Burned,
    ) -> anyhow::Result<Option<(Self, CurrentTokenOwnershipV2)>> {
        let token_data_id = standardize_address(&write_resource.address.to_string());
        if tokens_burned
            .get(&standardize_address(&token_data_id))
            .is_some()
        {
            if let Some(object) =
                &ObjectWithMetadata::from_write_resource(write_resource, txn_version)?
            {
                let object_core = &object.object_core;
                let owner_address = object_core.get_owner_address();
                let storage_id = token_data_id.clone();
                let is_soulbound = !object_core.allow_ungated_transfer;

                return Ok(Some((
                    Self {
                        transaction_version: txn_version,
                        write_set_change_index,
                        token_data_id: token_data_id.clone(),
                        property_version_v1: BigDecimal::zero(),
                        owner_address: Some(owner_address.clone()),
                        storage_id: storage_id.clone(),
                        amount: BigDecimal::zero(),
                        table_type_v1: None,
                        token_properties_mutated_v1: None,
                        is_soulbound_v2: Some(is_soulbound),
                        token_standard: TokenStandard::V2.to_string(),
                        is_fungible_v2: Some(false),
                        transaction_timestamp: txn_timestamp,
                        non_transferrable_by_owner: Some(is_soulbound),
                    },
                    CurrentTokenOwnershipV2 {
                        token_data_id,
                        property_version_v1: BigDecimal::zero(),
                        owner_address,
                        storage_id,
                        amount: BigDecimal::zero(),
                        table_type_v1: None,
                        token_properties_mutated_v1: None,
                        is_soulbound_v2: Some(is_soulbound),
                        token_standard: TokenStandard::V2.to_string(),
                        is_fungible_v2: Some(false),
                        last_transaction_version: txn_version,
                        last_transaction_timestamp: txn_timestamp,
                        non_transferrable_by_owner: Some(is_soulbound),
                    },
                )));
            }
        }
        Ok(None)
    }

    /// This handles the case where token is burned and objectCore is deleted
    pub async fn get_burned_nft_v2_from_delete_resource(
        write_resource: &DeleteResource,
        txn_version: i64,
        write_set_change_index: i64,
        txn_timestamp: chrono::NaiveDateTime,
        prior_nft_ownership: &AHashMap<String, NFTOwnershipV2>,
        tokens_burned: &TokenV2Burned,
        conn: &mut PgPoolConnection<'_>,
    ) -> anyhow::Result<Option<(Self, CurrentTokenOwnershipV2)>> {
<<<<<<< HEAD
        if let Some(token_address) =
            tokens_burned.get(&standardize_address(&write_resource.address.to_string()))
        {
            let latest_nft_ownership: NFTOwnershipV2 = match prior_nft_ownership.get(token_address)
            {
                Some(inner) => inner.clone(),
                None => {
                    match CurrentTokenOwnershipV2Query::get_latest_owned_nft_by_token_data_id(
                        conn,
                        token_address,
                    ) {
                        Ok(nft) => nft,
                        Err(_) => {
                            tracing::error!(
                                transaction_version = txn_version,
                                lookup_key = &token_address,
                                "Failed to find NFT for burned token. You probably should backfill db."
                            );
                            return Ok(None);
                        },
                    }
                },
=======
        let token_address = standardize_address(&write_resource.address.to_string());
        if let Some(burn_event) = tokens_burned.get(&token_address) {
            // 1. Try to lookup token address in burn event mapping
            let previous_owner = if let Some(burn_event) = burn_event {
                burn_event.get_previous_owner_address()
            } else {
                // 2. If it doesn't exist in burn event mapping, then it must be an old burn event that doesn't contain previous_owner.
                // Do a lookup to get previous owner. This is necessary because preivous owner is part of current token ownerships primary key.
                match prior_nft_ownership.get(&token_address) {
                    Some(inner) => inner.owner_address.clone(),
                    None => {
                        match CurrentTokenOwnershipV2Query::get_latest_owned_nft_by_token_data_id(
                            conn,
                            &token_address,
                        )
                        .await
                        {
                            Ok(nft) => nft.owner_address.clone(),
                            Err(_) => {
                                tracing::error!(
                                    transaction_version = txn_version,
                                    lookup_key = &token_address,
                                    "Failed to find current_token_ownership_v2 for burned token. You probably should backfill db."
                                );
                                DEFAULT_OWNER_ADDRESS.to_string()
                            },
                        }
                    },
                }
>>>>>>> 4450f161
            };

            let token_data_id = token_address.clone();
            let storage_id = token_data_id.clone();

            return Ok(Some((
                Self {
                    transaction_version: txn_version,
                    write_set_change_index,
                    token_data_id: token_data_id.clone(),
                    property_version_v1: BigDecimal::zero(),
                    owner_address: Some(previous_owner.clone()),
                    storage_id: storage_id.clone(),
                    amount: BigDecimal::zero(),
                    table_type_v1: None,
                    token_properties_mutated_v1: None,
                    is_soulbound_v2: None, // default
                    token_standard: TokenStandard::V2.to_string(),
                    is_fungible_v2: None, // default
                    transaction_timestamp: txn_timestamp,
                    non_transferrable_by_owner: None, // default
                },
                CurrentTokenOwnershipV2 {
                    token_data_id,
                    property_version_v1: BigDecimal::zero(),
                    owner_address: previous_owner,
                    storage_id,
                    amount: BigDecimal::zero(),
                    table_type_v1: None,
                    token_properties_mutated_v1: None,
                    is_soulbound_v2: None, // default
                    token_standard: TokenStandard::V2.to_string(),
                    is_fungible_v2: None, // default
                    last_transaction_version: txn_version,
                    last_transaction_timestamp: txn_timestamp,
                    non_transferrable_by_owner: None, // default
                },
            )));
        }
        Ok(None)
    }

    // Getting this from 0x1::fungible_asset::FungibleStore
    pub async fn get_ft_v2_from_write_resource(
        write_resource: &WriteResource,
        txn_version: i64,
        write_set_change_index: i64,
        txn_timestamp: chrono::NaiveDateTime,
        object_metadatas: &ObjectAggregatedDataMapping,
        conn: &mut PgPoolConnection<'_>,
    ) -> anyhow::Result<Option<(Self, CurrentTokenOwnershipV2)>> {
        let type_str = MoveResource::get_outer_type_from_resource(write_resource);
        if !V2FungibleAssetResource::is_resource_supported(type_str.as_str()) {
            return Ok(None);
        }
        let resource = MoveResource::from_write_resource(
            write_resource,
            0, // Placeholder, this isn't used anyway
            txn_version,
            0, // Placeholder, this isn't used anyway
        );

        if let V2FungibleAssetResource::FungibleAssetStore(inner) =
            V2FungibleAssetResource::from_resource(
                &type_str,
                resource.data.as_ref().unwrap(),
                txn_version,
            )?
        {
            if let Some(object_data) = object_metadatas.get(&resource.address) {
                let object_core = &object_data.object.object_core;
                let token_data_id = inner.metadata.get_reference_address();
                // Exit early if it's not a token
                if !TokenDataV2::is_address_fungible_token(
                    conn,
                    &token_data_id,
                    object_metadatas,
                    txn_version,
                )
                .await
                {
                    return Ok(None);
                }
                let storage_id = resource.address.clone();
                let is_soulbound = inner.frozen;
                let amount = inner.balance;
                let owner_address = object_core.get_owner_address();

                return Ok(Some((
                    Self {
                        transaction_version: txn_version,
                        write_set_change_index,
                        token_data_id: token_data_id.clone(),
                        property_version_v1: BigDecimal::zero(),
                        owner_address: Some(owner_address.clone()),
                        storage_id: storage_id.clone(),
                        amount: amount.clone(),
                        table_type_v1: None,
                        token_properties_mutated_v1: None,
                        is_soulbound_v2: Some(is_soulbound),
                        token_standard: TokenStandard::V2.to_string(),
                        is_fungible_v2: Some(true),
                        transaction_timestamp: txn_timestamp,
                        non_transferrable_by_owner: Some(is_soulbound),
                    },
                    CurrentTokenOwnershipV2 {
                        token_data_id,
                        property_version_v1: BigDecimal::zero(),
                        owner_address,
                        storage_id,
                        amount,
                        table_type_v1: None,
                        token_properties_mutated_v1: None,
                        is_soulbound_v2: Some(is_soulbound),
                        token_standard: TokenStandard::V2.to_string(),
                        is_fungible_v2: Some(true),
                        last_transaction_version: txn_version,
                        last_transaction_timestamp: txn_timestamp,
                        non_transferrable_by_owner: Some(is_soulbound),
                    },
                )));
            }
        }
        Ok(None)
    }

    /// We want to track tokens in any offer/claims and tokenstore
    pub fn get_v1_from_write_table_item(
        table_item: &WriteTableItem,
        txn_version: i64,
        write_set_change_index: i64,
        txn_timestamp: chrono::NaiveDateTime,
        table_handle_to_owner: &TableHandleToOwner,
    ) -> anyhow::Result<Option<(Self, Option<CurrentTokenOwnershipV2>)>> {
        let table_item_data = table_item.data.as_ref().unwrap();

        let maybe_token = match TokenWriteSet::from_table_item_type(
            table_item_data.value_type.as_str(),
            &table_item_data.value,
            txn_version,
        )? {
            Some(TokenWriteSet::Token(inner)) => Some(inner),
            _ => None,
        };

        if let Some(token) = maybe_token {
            let table_handle = standardize_address(&table_item.handle.to_string());
            let amount = ensure_not_negative(token.amount);
            let token_id_struct = token.id;
            let token_data_id_struct = token_id_struct.token_data_id;
            let token_data_id = token_data_id_struct.to_id();

            let maybe_table_metadata = table_handle_to_owner.get(&table_handle);
            let (curr_token_ownership, owner_address, table_type) = match maybe_table_metadata {
                Some(tm) => {
                    if tm.table_type != "0x3::token::TokenStore" {
                        return Ok(None);
                    }
                    let owner_address = tm.get_owner_address();
                    (
                        Some(CurrentTokenOwnershipV2 {
                            token_data_id: token_data_id.clone(),
                            property_version_v1: token_id_struct.property_version.clone(),
                            owner_address: owner_address.clone(),
                            storage_id: table_handle.clone(),
                            amount: amount.clone(),
                            table_type_v1: Some(tm.table_type.clone()),
                            token_properties_mutated_v1: Some(token.token_properties.clone()),
                            is_soulbound_v2: None,
                            token_standard: TokenStandard::V1.to_string(),
                            is_fungible_v2: None,
                            last_transaction_version: txn_version,
                            last_transaction_timestamp: txn_timestamp,
                            non_transferrable_by_owner: None,
                        }),
                        Some(owner_address),
                        Some(tm.table_type.clone()),
                    )
                },
                None => (None, None, None),
            };

            Ok(Some((
                Self {
                    transaction_version: txn_version,
                    write_set_change_index,
                    token_data_id,
                    property_version_v1: token_id_struct.property_version,
                    owner_address,
                    storage_id: table_handle,
                    amount,
                    table_type_v1: table_type,
                    token_properties_mutated_v1: Some(token.token_properties),
                    is_soulbound_v2: None,
                    token_standard: TokenStandard::V1.to_string(),
                    is_fungible_v2: None,
                    transaction_timestamp: txn_timestamp,
                    non_transferrable_by_owner: None,
                },
                curr_token_ownership,
            )))
        } else {
            Ok(None)
        }
    }

    /// We want to track tokens in any offer/claims and tokenstore
    pub fn get_v1_from_delete_table_item(
        table_item: &DeleteTableItem,
        txn_version: i64,
        write_set_change_index: i64,
        txn_timestamp: chrono::NaiveDateTime,
        table_handle_to_owner: &TableHandleToOwner,
    ) -> anyhow::Result<Option<(Self, Option<CurrentTokenOwnershipV2>)>> {
        let table_item_data = table_item.data.as_ref().unwrap();

        let maybe_token_id = match TokenWriteSet::from_table_item_type(
            table_item_data.key_type.as_str(),
            &table_item_data.key,
            txn_version,
        )? {
            Some(TokenWriteSet::TokenId(inner)) => Some(inner),
            _ => None,
        };

        if let Some(token_id_struct) = maybe_token_id {
            let table_handle = standardize_address(&table_item.handle.to_string());
            let token_data_id_struct = token_id_struct.token_data_id;
            let token_data_id = token_data_id_struct.to_id();

            let maybe_table_metadata = table_handle_to_owner.get(&table_handle);
            let (curr_token_ownership, owner_address, table_type) = match maybe_table_metadata {
                Some(tm) => {
                    if tm.table_type != "0x3::token::TokenStore" {
                        return Ok(None);
                    }
                    let owner_address = tm.get_owner_address();
                    (
                        Some(CurrentTokenOwnershipV2 {
                            token_data_id: token_data_id.clone(),
                            property_version_v1: token_id_struct.property_version.clone(),
                            owner_address: owner_address.clone(),
                            storage_id: table_handle.clone(),
                            amount: BigDecimal::zero(),
                            table_type_v1: Some(tm.table_type.clone()),
                            token_properties_mutated_v1: None,
                            is_soulbound_v2: None,
                            token_standard: TokenStandard::V1.to_string(),
                            is_fungible_v2: None,
                            last_transaction_version: txn_version,
                            last_transaction_timestamp: txn_timestamp,
                            non_transferrable_by_owner: None,
                        }),
                        Some(owner_address),
                        Some(tm.table_type.clone()),
                    )
                },
                None => (None, None, None),
            };

            Ok(Some((
                Self {
                    transaction_version: txn_version,
                    write_set_change_index,
                    token_data_id,
                    property_version_v1: token_id_struct.property_version,
                    owner_address,
                    storage_id: table_handle,
                    amount: BigDecimal::zero(),
                    table_type_v1: table_type,
                    token_properties_mutated_v1: None,
                    is_soulbound_v2: None,
                    token_standard: TokenStandard::V1.to_string(),
                    is_fungible_v2: None,
                    transaction_timestamp: txn_timestamp,
                    non_transferrable_by_owner: None,
                },
                curr_token_ownership,
            )))
        } else {
            Ok(None)
        }
    }
}

impl CurrentTokenOwnershipV2Query {
<<<<<<< HEAD
    pub fn get_latest_owned_nft_by_token_data_id(
        conn: &mut PgPoolConnection,
=======
    pub async fn get_latest_owned_nft_by_token_data_id(
        conn: &mut PgPoolConnection<'_>,
>>>>>>> 4450f161
        token_data_id: &str,
    ) -> anyhow::Result<NFTOwnershipV2> {
        let mut retried = 0;
        while retried < QUERY_RETRIES {
            retried += 1;
<<<<<<< HEAD
            match Self::get_latest_owned_nft_by_token_data_id_impl(conn, token_data_id) {
=======
            match Self::get_latest_owned_nft_by_token_data_id_impl(conn, token_data_id).await {
>>>>>>> 4450f161
                Ok(inner) => {
                    return Ok(NFTOwnershipV2 {
                        token_data_id: inner.token_data_id.clone(),
                        owner_address: inner.owner_address.clone(),
                        is_soulbound: inner.is_soulbound_v2,
                    });
                },
                Err(_) => {
                    tokio::time::sleep(std::time::Duration::from_millis(QUERY_RETRY_DELAY_MS))
                        .await;
                },
            }
        }
        Err(anyhow::anyhow!(
            "Failed to get nft by token data id: {}",
            token_data_id
        ))
    }

<<<<<<< HEAD
    fn get_latest_owned_nft_by_token_data_id_impl(
        conn: &mut PgPoolConnection,
=======
    async fn get_latest_owned_nft_by_token_data_id_impl(
        conn: &mut PgPoolConnection<'_>,
>>>>>>> 4450f161
        token_data_id: &str,
    ) -> diesel::QueryResult<Self> {
        current_token_ownerships_v2::table
            .filter(current_token_ownerships_v2::token_data_id.eq(token_data_id))
            .filter(current_token_ownerships_v2::amount.gt(BigDecimal::zero()))
            .first::<Self>(conn)
            .await
    }
}<|MERGE_RESOLUTION|>--- conflicted
+++ resolved
@@ -298,30 +298,6 @@
         tokens_burned: &TokenV2Burned,
         conn: &mut PgPoolConnection<'_>,
     ) -> anyhow::Result<Option<(Self, CurrentTokenOwnershipV2)>> {
-<<<<<<< HEAD
-        if let Some(token_address) =
-            tokens_burned.get(&standardize_address(&write_resource.address.to_string()))
-        {
-            let latest_nft_ownership: NFTOwnershipV2 = match prior_nft_ownership.get(token_address)
-            {
-                Some(inner) => inner.clone(),
-                None => {
-                    match CurrentTokenOwnershipV2Query::get_latest_owned_nft_by_token_data_id(
-                        conn,
-                        token_address,
-                    ) {
-                        Ok(nft) => nft,
-                        Err(_) => {
-                            tracing::error!(
-                                transaction_version = txn_version,
-                                lookup_key = &token_address,
-                                "Failed to find NFT for burned token. You probably should backfill db."
-                            );
-                            return Ok(None);
-                        },
-                    }
-                },
-=======
         let token_address = standardize_address(&write_resource.address.to_string());
         if let Some(burn_event) = tokens_burned.get(&token_address) {
             // 1. Try to lookup token address in burn event mapping
@@ -351,7 +327,6 @@
                         }
                     },
                 }
->>>>>>> 4450f161
             };
 
             let token_data_id = token_address.clone();
@@ -638,23 +613,14 @@
 }
 
 impl CurrentTokenOwnershipV2Query {
-<<<<<<< HEAD
-    pub fn get_latest_owned_nft_by_token_data_id(
-        conn: &mut PgPoolConnection,
-=======
     pub async fn get_latest_owned_nft_by_token_data_id(
         conn: &mut PgPoolConnection<'_>,
->>>>>>> 4450f161
         token_data_id: &str,
     ) -> anyhow::Result<NFTOwnershipV2> {
         let mut retried = 0;
         while retried < QUERY_RETRIES {
             retried += 1;
-<<<<<<< HEAD
-            match Self::get_latest_owned_nft_by_token_data_id_impl(conn, token_data_id) {
-=======
             match Self::get_latest_owned_nft_by_token_data_id_impl(conn, token_data_id).await {
->>>>>>> 4450f161
                 Ok(inner) => {
                     return Ok(NFTOwnershipV2 {
                         token_data_id: inner.token_data_id.clone(),
@@ -674,13 +640,8 @@
         ))
     }
 
-<<<<<<< HEAD
-    fn get_latest_owned_nft_by_token_data_id_impl(
-        conn: &mut PgPoolConnection,
-=======
     async fn get_latest_owned_nft_by_token_data_id_impl(
         conn: &mut PgPoolConnection<'_>,
->>>>>>> 4450f161
         token_data_id: &str,
     ) -> diesel::QueryResult<Self> {
         current_token_ownerships_v2::table
