--- conflicted
+++ resolved
@@ -12,11 +12,7 @@
     },
 };
 use anyhow::Context;
-<<<<<<< HEAD
-use aptos_indexer_protos::transaction::v1::{Event, WriteResource};
-=======
 use aptos_protos::transaction::v1::{Event, WriteResource};
->>>>>>> 4450f161
 use bigdecimal::BigDecimal;
 use serde::{Deserialize, Serialize};
 
@@ -244,10 +240,7 @@
         ))
     }
 }
-<<<<<<< HEAD
-=======
-
->>>>>>> 4450f161
+
 #[derive(Serialize, Deserialize, Debug, Clone)]
 pub struct RenewNameEvent {
     domain_name: String,
