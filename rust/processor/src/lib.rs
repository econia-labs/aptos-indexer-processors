// Copyright © Aptos Foundation
// SPDX-License-Identifier: Apache-2.0

// Increase recursion limit for `serde_json::json!` macro parsing
#![recursion_limit = "256"]

// #[macro_use]
// extern crate diesel_migrations;

// Need to use this for because src/schema.rs uses the macros and is autogenerated
#[macro_use]
extern crate diesel;

<<<<<<< HEAD
mod config;
pub mod models;
pub mod processors;
pub mod schema;
pub mod utils;
pub mod worker;

pub use config::IndexerGrpcProcessorConfig;
=======
pub use config::IndexerGrpcProcessorConfig;

mod config;
pub mod gap_detector;
pub mod grpc_stream;
pub mod models;
pub mod processors;
pub mod schema;
pub mod transaction_filter;
pub mod utils;
pub mod worker;
>>>>>>> 4450f161
<|MERGE_RESOLUTION|>--- conflicted
+++ resolved
@@ -11,16 +11,6 @@
 #[macro_use]
 extern crate diesel;
 
-<<<<<<< HEAD
-mod config;
-pub mod models;
-pub mod processors;
-pub mod schema;
-pub mod utils;
-pub mod worker;
-
-pub use config::IndexerGrpcProcessorConfig;
-=======
 pub use config::IndexerGrpcProcessorConfig;
 
 mod config;
@@ -31,5 +21,4 @@
 pub mod schema;
 pub mod transaction_filter;
 pub mod utils;
-pub mod worker;
->>>>>>> 4450f161
+pub mod worker;